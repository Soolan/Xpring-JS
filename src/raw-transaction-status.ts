import { TransactionStatus } from './generated/web/legacy/transaction_status_pb'
import { GetTxResponse } from './generated/web/rpc/v1/tx_pb'
<<<<<<< HEAD
import RippledFlags from './rippled-flags'
=======
>>>>>>> 00d72d6e

/** Abstraction around raw Transaction Status for compatibility. */
export default class RawTransactionStatus {
  /**
   * Create a RawTransactionStatus from a TransactionStatus legacy protocol buffer.
   */
<<<<<<< HEAD
  public static fromTransactionStatus(
=======
  static fromTransactionStatus(
>>>>>>> 00d72d6e
    transactionStatus: TransactionStatus,
  ): RawTransactionStatus {
    return new RawTransactionStatus(
      transactionStatus.getValidated(),
      transactionStatus.getTransactionStatusCode(),
      transactionStatus.getLastLedgerSequence(),
<<<<<<< HEAD
      true,
=======
>>>>>>> 00d72d6e
    )
  }

  /**
   * Create a RawTransactionStatus from a GetTxResponse protocol buffer.
   */
<<<<<<< HEAD
  public static fromGetTxResponse(
    getTxResponse: GetTxResponse,
  ): RawTransactionStatus {
    const transaction = getTxResponse.getTransaction()
    if (!transaction) {
      throw new Error('wrong!!')
    }

    const isPayment = transaction.hasPayment()
    const flags = transaction.getFlags()

    const isPartialPayment = RippledFlags.checkFlag(
      RippledFlags.TF_PARTIAL_PAYMENT,
      flags,
    )

    const bucketable = isPayment && !isPartialPayment

=======
  static fromGetTxResponse(getTxResponse: GetTxResponse): RawTransactionStatus {
>>>>>>> 00d72d6e
    return new RawTransactionStatus(
      getTxResponse.getValidated(),
      getTxResponse
        .getMeta()
        ?.getTransactionResult()
        ?.getResult(),
      getTxResponse.getTransaction()?.getLastLedgerSequence(),
<<<<<<< HEAD
      bucketable,
=======
>>>>>>> 00d72d6e
    )
  }

  /**
   * Note: This constructor is exposed for testing purposes. Clients of this code should favor using a static factory method.
   */
<<<<<<< HEAD
  public constructor(
    public isValidated,
    public transactionStatusCode,
    public lastLedgerSequence,
    public isBucketable,
=======
  constructor(
    public isValidated,
    public transactionStatusCode,
    public lastLedgerSequence,
>>>>>>> 00d72d6e
  ) {}
}<|MERGE_RESOLUTION|>--- conflicted
+++ resolved
@@ -1,38 +1,27 @@
 import { TransactionStatus } from './generated/web/legacy/transaction_status_pb'
 import { GetTxResponse } from './generated/web/rpc/v1/tx_pb'
-<<<<<<< HEAD
 import RippledFlags from './rippled-flags'
-=======
->>>>>>> 00d72d6e
 
 /** Abstraction around raw Transaction Status for compatibility. */
 export default class RawTransactionStatus {
   /**
    * Create a RawTransactionStatus from a TransactionStatus legacy protocol buffer.
    */
-<<<<<<< HEAD
-  public static fromTransactionStatus(
-=======
   static fromTransactionStatus(
->>>>>>> 00d72d6e
     transactionStatus: TransactionStatus,
   ): RawTransactionStatus {
     return new RawTransactionStatus(
       transactionStatus.getValidated(),
       transactionStatus.getTransactionStatusCode(),
       transactionStatus.getLastLedgerSequence(),
-<<<<<<< HEAD
       true,
-=======
->>>>>>> 00d72d6e
     )
   }
 
   /**
    * Create a RawTransactionStatus from a GetTxResponse protocol buffer.
    */
-<<<<<<< HEAD
-  public static fromGetTxResponse(
+  static fromGetTxResponse(
     getTxResponse: GetTxResponse,
   ): RawTransactionStatus {
     const transaction = getTxResponse.getTransaction()
@@ -50,9 +39,6 @@
 
     const bucketable = isPayment && !isPartialPayment
 
-=======
-  static fromGetTxResponse(getTxResponse: GetTxResponse): RawTransactionStatus {
->>>>>>> 00d72d6e
     return new RawTransactionStatus(
       getTxResponse.getValidated(),
       getTxResponse
@@ -60,27 +46,17 @@
         ?.getTransactionResult()
         ?.getResult(),
       getTxResponse.getTransaction()?.getLastLedgerSequence(),
-<<<<<<< HEAD
       bucketable,
-=======
->>>>>>> 00d72d6e
     )
   }
 
   /**
    * Note: This constructor is exposed for testing purposes. Clients of this code should favor using a static factory method.
    */
-<<<<<<< HEAD
-  public constructor(
+  constructor(
     public isValidated,
     public transactionStatusCode,
     public lastLedgerSequence,
     public isBucketable,
-=======
-  constructor(
-    public isValidated,
-    public transactionStatusCode,
-    public lastLedgerSequence,
->>>>>>> 00d72d6e
   ) {}
 }