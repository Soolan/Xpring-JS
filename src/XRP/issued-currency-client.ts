--- conflicted
+++ resolved
@@ -1,6 +1,6 @@
 import { XrplNetwork, XrpUtils, Wallet } from 'xpring-common-js'
 
-import { LimitAmount, SetFlag } from './Generated/web/org/xrpl/rpc/v1/common_pb'
+import { LimitAmount } from './Generated/web/org/xrpl/rpc/v1/common_pb'
 import { AccountAddress } from './Generated/web/org/xrpl/rpc/v1/account_pb'
 import {
   Currency,
@@ -22,13 +22,9 @@
 import { XrpError } from './shared'
 import { AccountSetFlag } from './shared/account-set-flag'
 import TransactionResult from './shared/transaction-result'
-<<<<<<< HEAD
 import { AccountLinesResponse } from './shared/rippled-json-rpc-schema'
 import TrustLine from './shared/trustline'
-=======
 import { TransferRate } from './Generated/node/org/xrpl/rpc/v1/common_pb'
-import { AccountSet } from './Generated/node/org/xrpl/rpc/v1/transaction_pb'
->>>>>>> 2200210c
 
 /**
  * IssuedCurrencyClient is a client for working with Issued Currencies on the XRPL.
