--- conflicted
+++ resolved
@@ -1,39 +1,23 @@
-<<<<<<< HEAD
-/* eslint-disable max-classes-per-file */
-import { Wallet } from 'xpring-common-js'
+import { Wallet, Utils } from 'xpring-common-js'
 import { XpringClientDecorator } from './xpring-client-decorator'
 import TransactionStatus from './transaction-status'
 import { TransactionStatus as RawTransactionStatus } from './generated/legacy/transaction_status_pb'
-
-// TODO(keefertaylor): Re-enable these rules when this class is fully implemented.
-=======
-import { Utils, Wallet } from 'xpring-common-js'
-import { XpringClientDecorator } from './xpring-client-decorator'
-import TransactionStatus from './transaction-status'
-import { TransactionStatus as RawTransactionStatus } from '../generated/legacy/transaction_status_pb'
 import GRPCNetworkClient from './grpc-network-client'
 import { NetworkClient } from './network-client'
-import { GetAccountInfoRequest } from '../generated/rpc/v1/account_info_pb'
-import { AccountAddress } from '../generated/rpc/v1/amount_pb'
+import { GetAccountInfoRequest } from './generated/rpc/v1/account_info_pb'
+import { AccountAddress } from './generated/rpc/v1/amount_pb'
 
 // TODO(keefertaylor): Re-enable this rule when this class is fully implemented.
->>>>>>> 8573018c
 /* eslint-disable @typescript-eslint/require-await */
 /* eslint-disable @typescript-eslint/no-empty-function */
 /* eslint-disable @typescript-eslint/no-useless-constructor */
 /* eslint-disable @typescript-eslint/no-unused-vars */
 /* eslint-disable class-methods-use-this */
-<<<<<<< HEAD
 
-=======
->>>>>>> 8573018c
 /**
  * Error messages from XpringClient.
  */
 export class XpringClientErrorMessages {
-<<<<<<< HEAD
-  public static readonly unimplemented = 'Unimplemented.'
-=======
   public static readonly malformedResponse = 'Malformed Response.'
 
   public static readonly unimplemented = 'Unimplemented.'
@@ -42,7 +26,6 @@
   public static readonly xAddressRequired =
     'Please use the X-Address format. See: https://xrpaddress.info/.'
   /* eslint-enable @typescript-eslint/indent */
->>>>>>> 8573018c
 }
 
 /**
@@ -79,9 +62,6 @@
    * @returns A `BigInt` representing the number of drops of XRP in the account.
    */
   public async getBalance(address: string): Promise<BigInt> {
-<<<<<<< HEAD
-    throw new Error(XpringClientErrorMessages.unimplemented)
-=======
     if (!Utils.isValidXAddress(address)) {
       return Promise.reject(
         new Error(XpringClientErrorMessages.xAddressRequired),
@@ -105,7 +85,6 @@
       throw new Error(XpringClientErrorMessages.malformedResponse)
     }
     return BigInt(balance)
->>>>>>> 8573018c
   }
 
   /**
