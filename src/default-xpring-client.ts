--- conflicted
+++ resolved
@@ -9,11 +9,7 @@
   GetAccountInfoResponse
 } from "../generated/rpc/v1/account_info_pb";
 import { AccountAddress } from "../generated/rpc/v1/amount_pb";
-<<<<<<< HEAD
-import { GetTxRequest } from "../generated/rpc/v1/tx_pb";
-=======
-import { GetTxResponse } from "../generated/rpc/v1/tx_pb";
->>>>>>> 59e5c432
+import { GetTxRequest, GetTxResponse } from "../generated/rpc/v1/tx_pb";
 
 /* global BigInt */
 
