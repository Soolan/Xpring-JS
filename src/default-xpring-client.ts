--- conflicted
+++ resolved
@@ -1,28 +1,12 @@
-<<<<<<< HEAD
-import { XpringClientDecorator } from "./xpring-client-decorator";
-import TransactionStatus from "./transaction-status";
-import { Utils, Wallet } from "xpring-common-js";
-import RawTransactionStatus from "./raw-transaction-status";
-import GRPCNetworkClient from "./grpc-network-client";
-import { NetworkClient } from "./network-client";
-import {
-  GetAccountInfoRequest,
-  GetAccountInfoResponse
-} from "../generated/rpc/v1/account_info_pb";
-import { AccountAddress } from "../generated/rpc/v1/amount_pb";
-import { GetTxRequest, GetTxResponse } from "../generated/rpc/v1/tx_pb";
-
-/* global BigInt */
-=======
 import { Utils, Wallet } from 'xpring-common-js'
 import { XpringClientDecorator } from './xpring-client-decorator'
 import TransactionStatus from './transaction-status'
-import { TransactionStatus as RawTransactionStatus } from '../generated/legacy/transaction_status_pb'
+import RawTransactionStatus from './raw-transaction-status'
 import GRPCNetworkClient from './grpc-network-client'
 import { NetworkClient } from './network-client'
 import { GetAccountInfoRequest } from '../generated/rpc/v1/account_info_pb'
 import { AccountAddress } from '../generated/rpc/v1/amount_pb'
->>>>>>> 411056f5
+import { GetTxRequest, GetTxResponse } from '../generated/rpc/v1/tx_pb'
 
 // TODO(keefertaylor): Re-enable this rule when this class is fully implemented.
 /* eslint-disable @typescript-eslint/require-await */
@@ -51,30 +35,30 @@
   public constructor(private readonly getTxResponse: GetTxResponse) {}
 
   public getValidated(): boolean {
-    return this.getTxResponse.getValidated();
+    return this.getTxResponse.getValidated()
   }
 
   public getTransactionStatusCode(): string {
-    const meta = this.getTxResponse.getMeta();
+    const meta = this.getTxResponse.getMeta()
     if (!meta) {
-      throw new Error(XpringClientErrorMessages.malformedResponse);
+      throw new Error(XpringClientErrorMessages.malformedResponse)
     }
 
-    const transactionResult = meta.getTransactionResult();
+    const transactionResult = meta.getTransactionResult()
     if (!transactionResult) {
-      throw new Error(XpringClientErrorMessages.malformedResponse);
+      throw new Error(XpringClientErrorMessages.malformedResponse)
     }
 
-    return transactionResult.getResult();
+    return transactionResult.getResult()
   }
 
   public getLastLedgerSequence(): number {
-    const transaction = this.getTxResponse.getTransaction();
+    const transaction = this.getTxResponse.getTransaction()
     if (!transaction) {
-      throw new Error(XpringClientErrorMessages.malformedResponse);
+      throw new Error(XpringClientErrorMessages.malformedResponse)
     }
 
-    return transaction.getLastLedgerSequence();
+    return transaction.getLastLedgerSequence()
   }
 }
 
@@ -169,20 +153,15 @@
     throw new Error(XpringClientErrorMessages.unimplemented)
   }
 
-  // TODO(keefertaylor): Create bridge on raw transaction status.
   public async getRawTransactionStatus(
     transactionHash: string,
   ): Promise<RawTransactionStatus> {
-<<<<<<< HEAD
-    const getTxRequest = new GetTxRequest();
-    getTxRequest.setHash(transactionHash);
+    const getTxRequest = new GetTxRequest()
+    getTxRequest.setHash(transactionHash)
 
-    const getTxResponse = await this.networkClient.getTx(getTxRequest);
+    const getTxResponse = await this.networkClient.getTx(getTxRequest)
 
-    return new GetTxResponseWrapper(getTxResponse);
-=======
-    throw new Error(XpringClientErrorMessages.unimplemented)
->>>>>>> 411056f5
+    return new GetTxResponseWrapper(getTxResponse)
   }
 }
 
