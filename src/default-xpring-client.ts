--- conflicted
+++ resolved
@@ -1,25 +1,14 @@
-<<<<<<< HEAD
-import { Wallet, Utils } from 'xpring-common-js'
-import { XpringClientDecorator } from './xpring-client-decorator'
-import TransactionStatus from './transaction-status'
-import { TransactionStatus as RawTransactionStatus } from './generated/legacy/transaction_status_pb'
-import GRPCNetworkClient from './grpc-network-client'
-import { NetworkClient } from './network-client'
-import { GetAccountInfoRequest } from './generated/rpc/v1/account_info_pb'
-import { AccountAddress } from './generated/rpc/v1/amount_pb'
-=======
 import { Utils, Wallet } from 'xpring-common-js'
-import { XRPDropsAmount } from 'xpring-common-js/build/generated/rpc/v1/amount_pb'
+import { XRPDropsAmount, AccountAddress } from './generated/rpc/v1/amount_pb'
 import { XpringClientDecorator } from './xpring-client-decorator'
 import TransactionStatus from './transaction-status'
 import RawTransactionStatus from './raw-transaction-status'
 import GRPCNetworkClient from './grpc-network-client'
 import { NetworkClient } from './network-client'
-import { GetAccountInfoRequest } from '../generated/rpc/v1/account_info_pb'
-import { AccountAddress } from '../generated/rpc/v1/amount_pb'
-import { GetTxRequest, GetTxResponse } from '../generated/rpc/v1/tx_pb'
-import { GetFeeRequest, GetFeeResponse } from '../generated/rpc/v1/fee_pb'
->>>>>>> 5d4dd237
+import { GetAccountInfoRequest } from './generated/rpc/v1/account_info_pb'
+
+import { GetTxRequest, GetTxResponse } from './generated/rpc/v1/tx_pb'
+import { GetFeeRequest, GetFeeResponse } from './generated/rpc/v1/fee_pb'
 
 // TODO(keefertaylor): Re-enable this rule when this class is fully implemented.
 /* eslint-disable @typescript-eslint/require-await */
@@ -142,7 +131,7 @@
    * @returns The status of the given transaction.
    */
   public async getTransactionStatus(
-    _transactionHash: string,
+    transactionHash: string,
   ): Promise<TransactionStatus> {
     const transactionStatus = await this.getRawTransactionStatus(
       transactionHash,
@@ -180,7 +169,7 @@
   }
 
   public async getRawTransactionStatus(
-    _transactionHash: string,
+    transactionHash: string,
   ): Promise<RawTransactionStatus> {
     const getTxRequest = new GetTxRequest()
     getTxRequest.setHash(transactionHash)
