--- conflicted
+++ resolved
@@ -1,22 +1,5 @@
-<<<<<<< HEAD
-import { XpringClientDecorator } from "./xpring-client-decorator";
-import TransactionStatus from "./transaction-status";
-import { Utils, Wallet } from "xpring-common-js";
-import RawTransactionStatus from "./raw-transaction-status";
-import GRPCNetworkClient from "./grpc-network-client";
-import { NetworkClient } from "./network-client";
-import {
-  GetAccountInfoRequest,
-  GetAccountInfoResponse
-} from "../generated/rpc/v1/account_info_pb";
-import { AccountAddress } from "../generated/rpc/v1/amount_pb";
-import { GetTxRequest, GetTxResponse } from "../generated/rpc/v1/tx_pb";
-import { XRPDropsAmount } from "xpring-common-js/build/generated/rpc/v1/amount_pb";
-import { GetFeeRequest, GetFeeResponse } from "../generated/rpc/v1/fee_pb";
-
-/* global BigInt */
-=======
 import { Utils, Wallet } from 'xpring-common-js'
+import { XRPDropsAmount } from 'xpring-common-js/build/generated/rpc/v1/amount_pb'
 import { XpringClientDecorator } from './xpring-client-decorator'
 import TransactionStatus from './transaction-status'
 import RawTransactionStatus from './raw-transaction-status'
@@ -25,7 +8,7 @@
 import { GetAccountInfoRequest } from '../generated/rpc/v1/account_info_pb'
 import { AccountAddress } from '../generated/rpc/v1/amount_pb'
 import { GetTxRequest, GetTxResponse } from '../generated/rpc/v1/tx_pb'
->>>>>>> a638a331
+import { GetFeeRequest, GetFeeResponse } from '../generated/rpc/v1/fee_pb'
 
 // TODO(keefertaylor): Re-enable this rule when this class is fully implemented.
 /* eslint-disable @typescript-eslint/require-await */
@@ -180,12 +163,8 @@
   }
 
   public async getLastValidatedLedgerSequence(): Promise<number> {
-<<<<<<< HEAD
-    const getFeeResponse = await this.getFee();
-    return getFeeResponse.getLedgerCurrentIndex();
-=======
-    throw new Error(XpringClientErrorMessages.unimplemented)
->>>>>>> a638a331
+    const getFeeResponse = await this.getFee()
+    return getFeeResponse.getLedgerCurrentIndex()
   }
 
   public async getRawTransactionStatus(
@@ -200,23 +179,23 @@
   }
 
   private async getMinimumFee(): Promise<XRPDropsAmount> {
-    const getFeeResponse = await this.getFee();
-    const fee = getFeeResponse.getDrops();
+    const getFeeResponse = await this.getFee()
+    const fee = getFeeResponse.getDrops()
     if (!fee) {
-      throw new Error(XpringClientErrorMessages.malformedResponse);
-    }
-
-    const minimumFee = fee.getMinimumFee();
+      throw new Error(XpringClientErrorMessages.malformedResponse)
+    }
+
+    const minimumFee = fee.getMinimumFee()
     if (!minimumFee) {
-      throw new Error(XpringClientErrorMessages.malformedResponse);
-    }
-
-    return minimumFee;
+      throw new Error(XpringClientErrorMessages.malformedResponse)
+    }
+
+    return minimumFee
   }
 
   private async getFee(): Promise<GetFeeResponse> {
-    const getFeeRequest = new GetFeeRequest();
-    return await this.networkClient.getFee(getFeeRequest);
+    const getFeeRequest = new GetFeeRequest()
+    return this.networkClient.getFee(getFeeRequest)
   }
 }
 
