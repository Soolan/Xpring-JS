import { Utils, Wallet } from 'xpring-common-js'
import { XpringClientDecorator } from './xpring-client-decorator'
import TransactionStatus from './transaction-status'
import RawTransactionStatus from './raw-transaction-status'
import GRPCNetworkClient from './grpc-network-client'
import { NetworkClient } from './network-client'
import { GetAccountInfoRequest } from '../generated/rpc/v1/account_info_pb'
import { AccountAddress } from '../generated/rpc/v1/amount_pb'
import { GetTxRequest, GetTxResponse } from '../generated/rpc/v1/tx_pb'

// TODO(keefertaylor): Re-enable this rule when this class is fully implemented.
/* eslint-disable @typescript-eslint/require-await */
/* eslint-disable @typescript-eslint/no-empty-function */
/* eslint-disable @typescript-eslint/no-useless-constructor */
/* eslint-disable @typescript-eslint/no-unused-vars */
/* eslint-disable class-methods-use-this */
/**
 * Error messages from XpringClient.
 */
export class XpringClientErrorMessages {
  public static readonly malformedResponse = 'Malformed Response.'

  public static readonly unimplemented = 'Unimplemented.'

  /* eslint-disable @typescript-eslint/indent */
  public static readonly xAddressRequired =
    'Please use the X-Address format. See: https://xrpaddress.info/.'
  /* eslint-enable @typescript-eslint/indent */
}

/**
 * A private wrapper class which conforms `GetTxResponse` to the `RawTransaction` interface.
 */
class GetTxResponseWrapper implements RawTransactionStatus {
  public constructor(private readonly getTxResponse: GetTxResponse) {}

  public getValidated(): boolean {
    return this.getTxResponse.getValidated()
  }

  public getTransactionStatusCode(): string {
    const meta = this.getTxResponse.getMeta()
    if (!meta) {
      throw new Error(XpringClientErrorMessages.malformedResponse)
    }

    const transactionResult = meta.getTransactionResult()
    if (!transactionResult) {
      throw new Error(XpringClientErrorMessages.malformedResponse)
    }

    return transactionResult.getResult()
  }

  public getLastLedgerSequence(): number {
    const transaction = this.getTxResponse.getTransaction()
    if (!transaction) {
      throw new Error(XpringClientErrorMessages.malformedResponse)
    }

    return transaction.getLastLedgerSequence()
  }
}

/**
 * DefaultXpringClient is a client which interacts with the Xpring platform.
 */
class DefaultXpringClient implements XpringClientDecorator {
  /**
   * Create a new DefaultXpringClient.
   *
   * The DefaultXpringClient will use gRPC to communicate with the given endpoint.
   *
   * @param grpcURL The URL of the gRPC instance to connect to.
   */
  public static defaultXpringClientWithEndpoint(
    grpcURL: string,
  ): DefaultXpringClient {
    const grpcClient = new GRPCNetworkClient(grpcURL)
    return new DefaultXpringClient(grpcClient)
  }

  /**
   * Create a new DefaultXpringClient with a custom network client implementation.
   *
   * In general, clients should prefer to call `xpringClientWithEndpoint`. This constructor is provided to improve testability of this class.
   *
   * @param networkClient A network client which will manage remote RPCs to Rippled.
   */
  public constructor(private readonly networkClient: NetworkClient) {}

  /**
   * Retrieve the balance for the given address.
   *
   * @param address The X-Address to retrieve a balance for.
   * @returns A `BigInt` representing the number of drops of XRP in the account.
   */
  public async getBalance(address: string): Promise<BigInt> {
    if (!Utils.isValidXAddress(address)) {
      return Promise.reject(
        new Error(XpringClientErrorMessages.xAddressRequired),
      )
    }

    const account = new AccountAddress()
    account.setAddress(address)

    const request = new GetAccountInfoRequest()
    request.setAccount(account)

    const accountInfo = await this.networkClient.getAccountInfo(request)
    const accountData = accountInfo.getAccountData()
    if (!accountData) {
      throw new Error(XpringClientErrorMessages.malformedResponse)
    }

    const balance = accountData.getBalance()
    if (!balance) {
      throw new Error(XpringClientErrorMessages.malformedResponse)
    }
    return BigInt(balance)
  }

  /**
   * Retrieve the transaction status for a given transaction hash.
   *
   * @param transactionHash The hash of the transaction.
   * @returns The status of the given transaction.
   */
  public async getTransactionStatus(
    transactionHash: string,
  ): Promise<TransactionStatus> {
<<<<<<< HEAD
    const transactionStatus = await this.getRawTransactionStatus(
      transactionHash
    );

    // Return pending if the transaction is not validated.
    if (!transactionStatus.getValidated()) {
      return TransactionStatus.Pending;
    }

    return transactionStatus.getTransactionStatusCode().startsWith("tes")
      ? TransactionStatus.Succeeded
      : TransactionStatus.Failed;
=======
    throw new Error(XpringClientErrorMessages.unimplemented)
>>>>>>> 916eeeda
  }

  /**
   * Send the given amount of XRP from the source wallet to the destination address.
   *
   * @param drops A `BigInt`, number or numeric string representing the number of drops to send.
   * @param destination A destination address to send the drops to.
   * @param sender The wallet that XRP will be sent from and which will sign the request.
   * @returns A promise which resolves to a string representing the hash of the submitted transaction.
   */
  public async send(
    amount: BigInt | number | string,
    destination: string,
    sender: Wallet,
  ): Promise<string> {
    throw new Error(XpringClientErrorMessages.unimplemented)
  }

  public async getLastValidatedLedgerSequence(): Promise<number> {
    throw new Error(XpringClientErrorMessages.unimplemented)
  }

  public async getRawTransactionStatus(
    transactionHash: string,
  ): Promise<RawTransactionStatus> {
    const getTxRequest = new GetTxRequest()
    getTxRequest.setHash(transactionHash)

    const getTxResponse = await this.networkClient.getTx(getTxRequest)

    return new GetTxResponseWrapper(getTxResponse)
  }
}

export default DefaultXpringClient<|MERGE_RESOLUTION|>--- conflicted
+++ resolved
@@ -130,22 +130,18 @@
   public async getTransactionStatus(
     transactionHash: string,
   ): Promise<TransactionStatus> {
-<<<<<<< HEAD
     const transactionStatus = await this.getRawTransactionStatus(
-      transactionHash
-    );
+      transactionHash,
+    )
 
     // Return pending if the transaction is not validated.
     if (!transactionStatus.getValidated()) {
-      return TransactionStatus.Pending;
+      return TransactionStatus.Pending
     }
 
-    return transactionStatus.getTransactionStatusCode().startsWith("tes")
+    return transactionStatus.getTransactionStatusCode().startsWith('tes')
       ? TransactionStatus.Succeeded
-      : TransactionStatus.Failed;
-=======
-    throw new Error(XpringClientErrorMessages.unimplemented)
->>>>>>> 916eeeda
+      : TransactionStatus.Failed
   }
 
   /**
