<<<<<<< HEAD
import { XpringClientDecorator } from "./xpring-client-decorator";
import TransactionStatus from "./transaction-status";
import { Utils, Wallet } from "xpring-common-js";
import RawTransactionStatus from "./raw-transaction-status";
import GRPCNetworkClient from "./grpc-network-client";
import { NetworkClient } from "./network-client";
import {
  GetAccountInfoRequest,
  GetAccountInfoResponse
} from "../generated/rpc/v1/account_info_pb";
import { AccountAddress } from "../generated/rpc/v1/amount_pb";
import { GetTxResponse } from "../generated/rpc/v1/tx_pb";

/* global BigInt */
=======
import { Utils, Wallet } from 'xpring-common-js'
import { XpringClientDecorator } from './xpring-client-decorator'
import TransactionStatus from './transaction-status'
import { TransactionStatus as RawTransactionStatus } from '../generated/legacy/transaction_status_pb'
import GRPCNetworkClient from './grpc-network-client'
import { NetworkClient } from './network-client'
import { GetAccountInfoRequest } from '../generated/rpc/v1/account_info_pb'
import { AccountAddress } from '../generated/rpc/v1/amount_pb'
>>>>>>> 87f065ae

// TODO(keefertaylor): Re-enable this rule when this class is fully implemented.
/* eslint-disable @typescript-eslint/require-await */
/* eslint-disable @typescript-eslint/no-empty-function */
/* eslint-disable @typescript-eslint/no-useless-constructor */
/* eslint-disable @typescript-eslint/no-unused-vars */
/* eslint-disable class-methods-use-this */
/**
 * Error messages from XpringClient.
 */
export class XpringClientErrorMessages {
  public static readonly malformedResponse = 'Malformed Response.'

  public static readonly unimplemented = 'Unimplemented.'

  /* eslint-disable @typescript-eslint/indent */
  public static readonly xAddressRequired =
    'Please use the X-Address format. See: https://xrpaddress.info/.'
  /* eslint-enable @typescript-eslint/indent */
}

/**
 * A private wrapper class which conforms `GetTxResponse` to the `RawTransaction` interface.
 */
class GetTxResponseWrapper implements RawTransactionStatus {
  public constructor(private readonly getTxResponse: GetTxResponse) {}

  public getValidated(): boolean {
    return this.getTxResponse.getValidated();
  }

  public getTransactionStatusCode(): string {
    const meta = this.getTxResponse.getMeta();
    if (!meta) {
      throw new Error(XpringClientErrorMessages.malformedResponse);
    }

    const transactionResult = meta.getTransactionResult();
    if (!transactionResult) {
      throw new Error(XpringClientErrorMessages.malformedResponse);
    }

    return transactionResult.getResult();
  }

  public getLastLedgerSequence(): number {
    const transaction = this.getTxResponse.getTransaction();
    if (!transaction) {
      throw new Error(XpringClientErrorMessages.malformedResponse);
    }

    return transaction.getLastLedgerSequence();
  }
}

/**
 * DefaultXpringClient is a client which interacts with the Xpring platform.
 */
class DefaultXpringClient implements XpringClientDecorator {
  /**
   * Create a new DefaultXpringClient.
   *
   * The DefaultXpringClient will use gRPC to communicate with the given endpoint.
   *
   * @param grpcURL The URL of the gRPC instance to connect to.
   */
  public static defaultXpringClientWithEndpoint(
    grpcURL: string,
  ): DefaultXpringClient {
    const grpcClient = new GRPCNetworkClient(grpcURL)
    return new DefaultXpringClient(grpcClient)
  }

  /**
   * Create a new DefaultXpringClient with a custom network client implementation.
   *
   * In general, clients should prefer to call `xpringClientWithEndpoint`. This constructor is provided to improve testability of this class.
   *
   * @param networkClient A network client which will manage remote RPCs to Rippled.
   */
  public constructor(private readonly networkClient: NetworkClient) {}

  /**
   * Retrieve the balance for the given address.
   *
   * @param address The X-Address to retrieve a balance for.
   * @returns A `BigInt` representing the number of drops of XRP in the account.
   */
  public async getBalance(address: string): Promise<BigInt> {
    if (!Utils.isValidXAddress(address)) {
      return Promise.reject(
        new Error(XpringClientErrorMessages.xAddressRequired),
      )
    }

    const account = new AccountAddress()
    account.setAddress(address)

    const request = new GetAccountInfoRequest()
    request.setAccount(account)

    const accountInfo = await this.networkClient.getAccountInfo(request)
    const accountData = accountInfo.getAccountData()
    if (!accountData) {
      throw new Error(XpringClientErrorMessages.malformedResponse)
    }

    const balance = accountData.getBalance()
    if (!balance) {
      throw new Error(XpringClientErrorMessages.malformedResponse)
    }
    return BigInt(balance)
  }

  /**
   * Retrieve the transaction status for a given transaction hash.
   *
   * @param transactionHash The hash of the transaction.
   * @returns The status of the given transaction.
   */
  public async getTransactionStatus(
    transactionHash: string,
  ): Promise<TransactionStatus> {
    throw new Error(XpringClientErrorMessages.unimplemented)
  }

  /**
   * Send the given amount of XRP from the source wallet to the destination address.
   *
   * @param drops A `BigInt`, number or numeric string representing the number of drops to send.
   * @param destination A destination address to send the drops to.
   * @param sender The wallet that XRP will be sent from and which will sign the request.
   * @returns A promise which resolves to a string representing the hash of the submitted transaction.
   */
  public async send(
    amount: BigInt | number | string,
    destination: string,
    sender: Wallet,
  ): Promise<string> {
    throw new Error(XpringClientErrorMessages.unimplemented)
  }

  public async getLastValidatedLedgerSequence(): Promise<number> {
    throw new Error(XpringClientErrorMessages.unimplemented)
  }

  // TODO(keefertaylor): Create bridge on raw transaction status.
  public async getRawTransactionStatus(
    transactionHash: string,
  ): Promise<RawTransactionStatus> {
    throw new Error(XpringClientErrorMessages.unimplemented)
  }
}

export default DefaultXpringClient<|MERGE_RESOLUTION|>--- conflicted
+++ resolved
@@ -1,28 +1,17 @@
-<<<<<<< HEAD
-import { XpringClientDecorator } from "./xpring-client-decorator";
-import TransactionStatus from "./transaction-status";
-import { Utils, Wallet } from "xpring-common-js";
-import RawTransactionStatus from "./raw-transaction-status";
-import GRPCNetworkClient from "./grpc-network-client";
-import { NetworkClient } from "./network-client";
+import { XpringClientDecorator } from './xpring-client-decorator'
+import TransactionStatus from './transaction-status'
+import { Utils, Wallet } from 'xpring-common-js'
+import RawTransactionStatus from './raw-transaction-status'
+import GRPCNetworkClient from './grpc-network-client'
+import { NetworkClient } from './network-client'
 import {
   GetAccountInfoRequest,
-  GetAccountInfoResponse
-} from "../generated/rpc/v1/account_info_pb";
-import { AccountAddress } from "../generated/rpc/v1/amount_pb";
-import { GetTxResponse } from "../generated/rpc/v1/tx_pb";
+  GetAccountInfoResponse,
+} from '../generated/rpc/v1/account_info_pb'
+import { AccountAddress } from '../generated/rpc/v1/amount_pb'
+import { GetTxResponse } from '../generated/rpc/v1/tx_pb'
 
 /* global BigInt */
-=======
-import { Utils, Wallet } from 'xpring-common-js'
-import { XpringClientDecorator } from './xpring-client-decorator'
-import TransactionStatus from './transaction-status'
-import { TransactionStatus as RawTransactionStatus } from '../generated/legacy/transaction_status_pb'
-import GRPCNetworkClient from './grpc-network-client'
-import { NetworkClient } from './network-client'
-import { GetAccountInfoRequest } from '../generated/rpc/v1/account_info_pb'
-import { AccountAddress } from '../generated/rpc/v1/amount_pb'
->>>>>>> 87f065ae
 
 // TODO(keefertaylor): Re-enable this rule when this class is fully implemented.
 /* eslint-disable @typescript-eslint/require-await */
@@ -51,30 +40,30 @@
   public constructor(private readonly getTxResponse: GetTxResponse) {}
 
   public getValidated(): boolean {
-    return this.getTxResponse.getValidated();
+    return this.getTxResponse.getValidated()
   }
 
   public getTransactionStatusCode(): string {
-    const meta = this.getTxResponse.getMeta();
+    const meta = this.getTxResponse.getMeta()
     if (!meta) {
-      throw new Error(XpringClientErrorMessages.malformedResponse);
+      throw new Error(XpringClientErrorMessages.malformedResponse)
     }
 
-    const transactionResult = meta.getTransactionResult();
+    const transactionResult = meta.getTransactionResult()
     if (!transactionResult) {
-      throw new Error(XpringClientErrorMessages.malformedResponse);
+      throw new Error(XpringClientErrorMessages.malformedResponse)
     }
 
-    return transactionResult.getResult();
+    return transactionResult.getResult()
   }
 
   public getLastLedgerSequence(): number {
-    const transaction = this.getTxResponse.getTransaction();
+    const transaction = this.getTxResponse.getTransaction()
     if (!transaction) {
-      throw new Error(XpringClientErrorMessages.malformedResponse);
+      throw new Error(XpringClientErrorMessages.malformedResponse)
     }
 
-    return transaction.getLastLedgerSequence();
+    return transaction.getLastLedgerSequence()
   }
 }
 
