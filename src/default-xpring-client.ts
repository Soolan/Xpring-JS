import { Utils, Wallet } from 'xpring-common-js'
<<<<<<< HEAD
=======
import { XRPDropsAmount } from 'xpring-common-js/build/generated/rpc/v1/amount_pb'
import bigInt, { BigInteger } from 'big-integer'
>>>>>>> 8aebf128
import { XpringClientDecorator } from './xpring-client-decorator'
import TransactionStatus from './transaction-status'
import RawTransactionStatus from './raw-transaction-status'
import GRPCNetworkClient from './grpc-network-client'
import GRPCNetworkClientWeb from './grpc-network-client.web'
import { NetworkClient } from './network-client'
import { GetTxResponse as GetTxResponseNode } from './generated/node/rpc/v1/tx_pb'
import { GetTxResponse as GetTxResponseWeb } from './generated/web/rpc/v1/tx_pb'
import { GetFeeResponse as GetFeeResponseNode } from './generated/node/rpc/v1/fee_pb'
import { GetFeeResponse as GetFeeResponseWeb } from './generated/web/rpc/v1/fee_pb'
import { XRPDropsAmount as XRPDropsAmountNode } from './generated/node/rpc/v1/amount_pb'
import { XRPDropsAmount as XRPDropsAmountWeb } from './generated/web/rpc/v1/amount_pb'
import isNode from './utils'

// TODO(keefertaylor): Re-enable this rule when this class is fully implemented.
/* eslint-disable @typescript-eslint/require-await */
/* eslint-disable @typescript-eslint/no-unused-vars */
/* eslint-disable class-methods-use-this */

/**
 * Error messages from XpringClient.
 */
export class XpringClientErrorMessages {
  public static readonly malformedResponse = 'Malformed Response.'

  public static readonly unimplemented = 'Unimplemented.'

  /* eslint-disable @typescript-eslint/indent */
  public static readonly xAddressRequired =
    'Please use the X-Address format. See: https://xrpaddress.info/.'
  /* eslint-enable @typescript-eslint/indent */
}

/**
 * A private wrapper class which conforms `GetTxResponse` to the `RawTransaction` interface.
 */
class GetTxResponseWrapper implements RawTransactionStatus {
  public constructor(
    private readonly getTxResponse: GetTxResponseNode | GetTxResponseWeb,
  ) {}

  public getValidated(): boolean {
    return this.getTxResponse.getValidated()
  }

  public getTransactionStatusCode(): string {
    const meta = this.getTxResponse.getMeta()
    if (!meta) {
      throw new Error(XpringClientErrorMessages.malformedResponse)
    }

    const transactionResult = meta.getTransactionResult()
    if (!transactionResult) {
      throw new Error(XpringClientErrorMessages.malformedResponse)
    }

    return transactionResult.getResult()
  }

  public getLastLedgerSequence(): number {
    const transaction = this.getTxResponse.getTransaction()
    if (!transaction) {
      throw new Error(XpringClientErrorMessages.malformedResponse)
    }

    return transaction.getLastLedgerSequence()
  }
}

/**
 * DefaultXpringClient is a client which interacts with the Xpring platform.
 */
class DefaultXpringClient implements XpringClientDecorator {
  /**
   * Create a new DefaultXpringClient.
   *
   * The DefaultXpringClient will use gRPC to communicate with the given endpoint.
   *
   * @param grpcURL The URL of the gRPC instance to connect to.
   * @param forceHttp If `true`, then we will use the gRPC-Web client even when on Node. Defaults to false. This is mainly for testing and in the future will be removed when we have browser testing.
   */
  public static defaultXpringClientWithEndpoint(
    grpcURL: string,
    forceHttp = false,
  ): DefaultXpringClient {
    return isNode() && !forceHttp
      ? new DefaultXpringClient(new GRPCNetworkClient(grpcURL))
      : new DefaultXpringClient(new GRPCNetworkClientWeb(grpcURL))
  }

  /**
   * Create a new DefaultXpringClient with a custom network client implementation.
   *
   * In general, clients should prefer to call `xpringClientWithEndpoint`. This constructor is provided to improve testability of this class.
   *
   * @param networkClient A network client which will manage remote RPCs to Rippled.
   */
  public constructor(private readonly networkClient: NetworkClient) {}

  /**
   * Retrieve the balance for the given address.
   *
   * @param address The X-Address to retrieve a balance for.
   * @returns A `BigInteger` representing the number of drops of XRP in the account.
   */
  public async getBalance(address: string): Promise<BigInteger> {
    const classicAddress = Utils.decodeXAddress(address)
    if (!classicAddress) {
      return Promise.reject(
        new Error(XpringClientErrorMessages.xAddressRequired),
      )
    }

    const account = this.networkClient.AccountAddress()
    account.setAddress(classicAddress.address)

    const request = this.networkClient.GetAccountInfoRequest()
    request.setAccount(account)

    const accountInfo = await this.networkClient.getAccountInfo(request)
    const accountData = accountInfo.getAccountData()
    if (!accountData) {
      throw new Error(XpringClientErrorMessages.malformedResponse)
    }

    const balance = accountData.getBalance()
    if (!balance) {
      throw new Error(XpringClientErrorMessages.malformedResponse)
    }
    return bigInt(balance.getDrops())
  }

  /**
   * Retrieve the transaction status for a given transaction hash.
   *
   * @param transactionHash The hash of the transaction.
   * @returns The status of the given transaction.
   */
  public async getTransactionStatus(
    transactionHash: string,
  ): Promise<TransactionStatus> {
    const transactionStatus = await this.getRawTransactionStatus(
      transactionHash,
    )

    // Return pending if the transaction is not validated.
    if (!transactionStatus.getValidated()) {
      return TransactionStatus.Pending
    }

    return transactionStatus.getTransactionStatusCode().startsWith('tes')
      ? TransactionStatus.Succeeded
      : TransactionStatus.Failed
  }

  /**
   * Send the given amount of XRP from the source wallet to the destination address.
   *
   * @param drops A `BigInteger`, number or numeric string representing the number of drops to send.
   * @param destination A destination address to send the drops to.
   * @param sender The wallet that XRP will be sent from and which will sign the request.
   * @returns A promise which resolves to a string representing the hash of the submitted transaction.
   */
  public async send(
<<<<<<< HEAD
    _amount: BigInt | number | string,
    _destination: string,
    _sender: Wallet,
=======
    amount: BigInteger | number | string,
    destination: string,
    sender: Wallet,
>>>>>>> 8aebf128
  ): Promise<string> {
    throw new Error(XpringClientErrorMessages.unimplemented)
  }

  public async getLastValidatedLedgerSequence(): Promise<number> {
    const getFeeResponse = await this.getFee()
    return getFeeResponse.getLedgerCurrentIndex()
  }

  public async getRawTransactionStatus(
    transactionHash: string,
  ): Promise<RawTransactionStatus> {
    const getTxRequest = this.networkClient.GetTxRequest()
    getTxRequest.setHash(Utils.toBytes(transactionHash))

    const getTxResponse = await this.networkClient.getTx(getTxRequest)

    return new GetTxResponseWrapper(getTxResponse)
  }

  // TODO Keefer implement method and remove tslint ignore
  // tslint:disable-next-line
  private async getMinimumFee(): Promise<
    XRPDropsAmountNode | XRPDropsAmountWeb
  > {
    const getFeeResponse = await this.getFee()

    const fee = getFeeResponse.getDrops()
    if (!fee) {
      throw new Error(XpringClientErrorMessages.malformedResponse)
    }

    const minimumFee = fee.getMinimumFee()
    if (!minimumFee) {
      throw new Error(XpringClientErrorMessages.malformedResponse)
    }

    return minimumFee
  }

  // TODO(keefertaylor): Add tests for this method once send is hooked up.
  private async getFee(): Promise<GetFeeResponseNode | GetFeeResponseWeb> {
    const getFeeRequest = this.networkClient.GetFeeRequest()
    return this.networkClient.getFee(getFeeRequest)
  }
}

export default DefaultXpringClient<|MERGE_RESOLUTION|>--- conflicted
+++ resolved
@@ -1,9 +1,5 @@
 import { Utils, Wallet } from 'xpring-common-js'
-<<<<<<< HEAD
-=======
-import { XRPDropsAmount } from 'xpring-common-js/build/generated/rpc/v1/amount_pb'
 import bigInt, { BigInteger } from 'big-integer'
->>>>>>> 8aebf128
 import { XpringClientDecorator } from './xpring-client-decorator'
 import TransactionStatus from './transaction-status'
 import RawTransactionStatus from './raw-transaction-status'
@@ -168,15 +164,9 @@
    * @returns A promise which resolves to a string representing the hash of the submitted transaction.
    */
   public async send(
-<<<<<<< HEAD
-    _amount: BigInt | number | string,
+    _amount: BigInteger | number | string,
     _destination: string,
     _sender: Wallet,
-=======
-    amount: BigInteger | number | string,
-    destination: string,
-    sender: Wallet,
->>>>>>> 8aebf128
   ): Promise<string> {
     throw new Error(XpringClientErrorMessages.unimplemented)
   }
