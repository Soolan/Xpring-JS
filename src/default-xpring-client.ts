import { Utils, Wallet } from 'xpring-common-js'
import { XRPDropsAmount } from 'xpring-common-js/build/generated/rpc/v1/amount_pb'
import { XpringClientDecorator } from './xpring-client-decorator'
import TransactionStatus from './transaction-status'
import RawTransactionStatus from './raw-transaction-status'
import GRPCNetworkClient from './grpc-network-client'
import { NetworkClient } from './network-client'
import { GetAccountInfoRequest } from '../generated/rpc/v1/account_info_pb'
import { AccountAddress } from '../generated/rpc/v1/amount_pb'
import { GetTxRequest, GetTxResponse } from '../generated/rpc/v1/tx_pb'
<<<<<<< HEAD
import { GetFeeRequest } from '../generated/rpc/v1/fee_pb'
=======
>>>>>>> 916eeeda

// TODO(keefertaylor): Re-enable this rule when this class is fully implemented.
/* eslint-disable @typescript-eslint/require-await */
/* eslint-disable @typescript-eslint/no-empty-function */
/* eslint-disable @typescript-eslint/no-useless-constructor */
/* eslint-disable @typescript-eslint/no-unused-vars */
/* eslint-disable class-methods-use-this */
/**
 * Error messages from XpringClient.
 */
export class XpringClientErrorMessages {
  public static readonly malformedResponse = 'Malformed Response.'

  public static readonly unimplemented = 'Unimplemented.'

  /* eslint-disable @typescript-eslint/indent */
  public static readonly xAddressRequired =
    'Please use the X-Address format. See: https://xrpaddress.info/.'
  /* eslint-enable @typescript-eslint/indent */
}

/**
 * A private wrapper class which conforms `GetTxResponse` to the `RawTransaction` interface.
 */
class GetTxResponseWrapper implements RawTransactionStatus {
  public constructor(private readonly getTxResponse: GetTxResponse) {}

  public getValidated(): boolean {
    return this.getTxResponse.getValidated()
  }

  public getTransactionStatusCode(): string {
    const meta = this.getTxResponse.getMeta()
    if (!meta) {
      throw new Error(XpringClientErrorMessages.malformedResponse)
    }

    const transactionResult = meta.getTransactionResult()
    if (!transactionResult) {
      throw new Error(XpringClientErrorMessages.malformedResponse)
    }

    return transactionResult.getResult()
  }

  public getLastLedgerSequence(): number {
    const transaction = this.getTxResponse.getTransaction()
    if (!transaction) {
      throw new Error(XpringClientErrorMessages.malformedResponse)
    }

    return transaction.getLastLedgerSequence()
  }
}

/**
 * DefaultXpringClient is a client which interacts with the Xpring platform.
 */
class DefaultXpringClient implements XpringClientDecorator {
  /**
   * Create a new DefaultXpringClient.
   *
   * The DefaultXpringClient will use gRPC to communicate with the given endpoint.
   *
   * @param grpcURL The URL of the gRPC instance to connect to.
   */
  public static defaultXpringClientWithEndpoint(
    grpcURL: string,
  ): DefaultXpringClient {
    const grpcClient = new GRPCNetworkClient(grpcURL)
    return new DefaultXpringClient(grpcClient)
  }

  /**
   * Create a new DefaultXpringClient with a custom network client implementation.
   *
   * In general, clients should prefer to call `xpringClientWithEndpoint`. This constructor is provided to improve testability of this class.
   *
   * @param networkClient A network client which will manage remote RPCs to Rippled.
   */
  public constructor(private readonly networkClient: NetworkClient) {}

  /**
   * Retrieve the balance for the given address.
   *
   * @param address The X-Address to retrieve a balance for.
   * @returns A `BigInt` representing the number of drops of XRP in the account.
   */
  public async getBalance(address: string): Promise<BigInt> {
    if (!Utils.isValidXAddress(address)) {
      return Promise.reject(
        new Error(XpringClientErrorMessages.xAddressRequired),
      )
    }

    const account = new AccountAddress()
    account.setAddress(address)

    const request = new GetAccountInfoRequest()
    request.setAccount(account)

    const accountInfo = await this.networkClient.getAccountInfo(request)
    const accountData = accountInfo.getAccountData()
    if (!accountData) {
      throw new Error(XpringClientErrorMessages.malformedResponse)
    }

    const balance = accountData.getBalance()
    if (!balance) {
      throw new Error(XpringClientErrorMessages.malformedResponse)
    }
    return BigInt(balance)
  }

  /**
   * Retrieve the transaction status for a given transaction hash.
   *
   * @param transactionHash The hash of the transaction.
   * @returns The status of the given transaction.
   */
  public async getTransactionStatus(
    transactionHash: string,
  ): Promise<TransactionStatus> {
    throw new Error(XpringClientErrorMessages.unimplemented)
  }

  /**
   * Send the given amount of XRP from the source wallet to the destination address.
   *
   * @param drops A `BigInt`, number or numeric string representing the number of drops to send.
   * @param destination A destination address to send the drops to.
   * @param sender The wallet that XRP will be sent from and which will sign the request.
   * @returns A promise which resolves to a string representing the hash of the submitted transaction.
   */
  public async send(
    amount: BigInt | number | string,
    destination: string,
    sender: Wallet,
  ): Promise<string> {
    throw new Error(XpringClientErrorMessages.unimplemented)
  }

  public async getLastValidatedLedgerSequence(): Promise<number> {
    throw new Error(XpringClientErrorMessages.unimplemented)
  }

  public async getRawTransactionStatus(
    transactionHash: string,
  ): Promise<RawTransactionStatus> {
    const getTxRequest = new GetTxRequest()
    getTxRequest.setHash(transactionHash)

    const getTxResponse = await this.networkClient.getTx(getTxRequest)

    return new GetTxResponseWrapper(getTxResponse)
  }

  private async getFee(): Promise<XRPDropsAmount> {
    const getFeeRequest = new GetFeeRequest()

    const getFeeResponse = await this.networkClient.getFee(getFeeRequest)
    const fee = getFeeResponse.getDrops()
    if (!fee) {
      throw new Error(XpringClientErrorMessages.malformedResponse)
    }

    const minimumFee = fee.getMinimumFee()
    if (!minimumFee) {
      throw new Error(XpringClientErrorMessages.malformedResponse)
    }

    return minimumFee
  }
}

export default DefaultXpringClient<|MERGE_RESOLUTION|>--- conflicted
+++ resolved
@@ -7,11 +7,7 @@
 import { NetworkClient } from './network-client'
 import { GetAccountInfoRequest } from '../generated/rpc/v1/account_info_pb'
 import { AccountAddress } from '../generated/rpc/v1/amount_pb'
-import { GetTxRequest, GetTxResponse } from '../generated/rpc/v1/tx_pb'
-<<<<<<< HEAD
 import { GetFeeRequest } from '../generated/rpc/v1/fee_pb'
-=======
->>>>>>> 916eeeda
 
 // TODO(keefertaylor): Re-enable this rule when this class is fully implemented.
 /* eslint-disable @typescript-eslint/require-await */
@@ -31,40 +27,6 @@
   public static readonly xAddressRequired =
     'Please use the X-Address format. See: https://xrpaddress.info/.'
   /* eslint-enable @typescript-eslint/indent */
-}
-
-/**
- * A private wrapper class which conforms `GetTxResponse` to the `RawTransaction` interface.
- */
-class GetTxResponseWrapper implements RawTransactionStatus {
-  public constructor(private readonly getTxResponse: GetTxResponse) {}
-
-  public getValidated(): boolean {
-    return this.getTxResponse.getValidated()
-  }
-
-  public getTransactionStatusCode(): string {
-    const meta = this.getTxResponse.getMeta()
-    if (!meta) {
-      throw new Error(XpringClientErrorMessages.malformedResponse)
-    }
-
-    const transactionResult = meta.getTransactionResult()
-    if (!transactionResult) {
-      throw new Error(XpringClientErrorMessages.malformedResponse)
-    }
-
-    return transactionResult.getResult()
-  }
-
-  public getLastLedgerSequence(): number {
-    const transaction = this.getTxResponse.getTransaction()
-    if (!transaction) {
-      throw new Error(XpringClientErrorMessages.malformedResponse)
-    }
-
-    return transaction.getLastLedgerSequence()
-  }
 }
 
 /**
@@ -161,12 +123,7 @@
   public async getRawTransactionStatus(
     transactionHash: string,
   ): Promise<RawTransactionStatus> {
-    const getTxRequest = new GetTxRequest()
-    getTxRequest.setHash(transactionHash)
-
-    const getTxResponse = await this.networkClient.getTx(getTxRequest)
-
-    return new GetTxResponseWrapper(getTxResponse)
+    throw new Error(XpringClientErrorMessages.unimplemented)
   }
 
   private async getFee(): Promise<XRPDropsAmount> {
