import * as Networking from "./network-client";
import { XRPLedgerClient } from "../terram/generated/xrp_ledger_grpc_pb";
import { AccountInfo } from "../terram/generated/account_info_pb";
import { Fee } from "../terram/generated/fee_pb";
import { GetAccountInfoRequest } from "../terram/generated/get_account_info_request_pb";
import { GetFeeRequest } from "../terram/generated/get_fee_request_pb";
import { SubmitSignedTransactionRequest } from "../terram/generated/submit_signed_transaction_request_pb";
import { SubmitSignedTransactionResponse } from "../terram/generated/submit_signed_transaction_response_pb";
<<<<<<< HEAD
import grpc from "grpc";

/**
 * The default URL to look for a remote Xpring Platfrom GRPC service on.
 */
const defaultGRPCURL = "127.0.0.1:3001";
=======
import terram from "../terram/src/index";
>>>>>>> 3fa45d00

/**
 * A GRPC Based network client.
 */
class GRPCNetworkClient implements Networking.NetworkClient {
  private readonly grpcClient: XRPLedgerClient;

  public constructor(grpcURL: string) {
    this.grpcClient = new XRPLedgerClient(
      grpcURL,
      terram.grpc.credentials.createInsecure()
    );
  }

  public async getAccountInfo(
    getAccountInfoRequest: GetAccountInfoRequest
  ): Promise<AccountInfo> {
    return new Promise((resolve, reject): void => {
      this.grpcClient.getAccountInfo(
        getAccountInfoRequest,
        (error, response): void => {
          if (error != null || response == null) {
            reject(error);
            return;
          }
          resolve(response);
        }
      );
    });
  }

  public async getFee(getFeeRequest: GetFeeRequest): Promise<Fee> {
    return new Promise((resolve, reject): void => {
      this.grpcClient.getFee(getFeeRequest, (error, response): void => {
        if (error != null || response == null) {
          reject(error);
          return;
        }
        resolve(response);
      });
    });
  }

  public async submitSignedTransaction(
    submitSignedTransactionRequest: SubmitSignedTransactionRequest
  ): Promise<SubmitSignedTransactionResponse> {
    return new Promise((resolve, reject): void => {
      this.grpcClient.submitSignedTransaction(
        submitSignedTransactionRequest,
        (error, response): void => {
          if (error != null || response == null) {
            reject(error);
            return;
          }
          resolve(response);
        }
      );
    });
  }
}

export default GRPCNetworkClient;<|MERGE_RESOLUTION|>--- conflicted
+++ resolved
@@ -6,16 +6,7 @@
 import { GetFeeRequest } from "../terram/generated/get_fee_request_pb";
 import { SubmitSignedTransactionRequest } from "../terram/generated/submit_signed_transaction_request_pb";
 import { SubmitSignedTransactionResponse } from "../terram/generated/submit_signed_transaction_response_pb";
-<<<<<<< HEAD
-import grpc from "grpc";
-
-/**
- * The default URL to look for a remote Xpring Platfrom GRPC service on.
- */
-const defaultGRPCURL = "127.0.0.1:3001";
-=======
 import terram from "../terram/src/index";
->>>>>>> 3fa45d00
 
 /**
  * A GRPC Based network client.
