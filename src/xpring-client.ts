--- conflicted
+++ resolved
@@ -1,19 +1,11 @@
-<<<<<<< HEAD
-import { Wallet } from "xpring-common-js";
-import { XpringClientDecorator } from "./xpring-client-decorator";
-import LegacyDefaultXpringClient from "./legacy/legacy-default-xpring-client";
-import TransactionStatus from "./transaction-status";
-import ReliableSubmissionXpringClient from "./reliable-submission-xpring-client";
-import DefaultXpringClient from "./default-xpring-client";
-
-/* global BigInt */
-=======
 import { Wallet } from 'xpring-common-js'
 import { XpringClientDecorator } from './xpring-client-decorator'
 import LegacyDefaultXpringClient from './legacy/legacy-default-xpring-client'
 import TransactionStatus from './transaction-status'
 import ReliableSubmissionXpringClient from './reliable-submission-xpring-client'
->>>>>>> 87f065ae
+import DefaultXpringClient from './default-xpring-client'
+
+/* global BigInt */
 
 /**
  * XpringClient is a client which interacts with the Xpring platform.
@@ -29,22 +21,15 @@
    * @param grpcURL The URL of the gRPC instance to connect to.
    * @param useNewProtocolBuffers If `true`, then the new protocol buffer implementation from rippled will be used. Defaults to false.
    */
-<<<<<<< HEAD
   public constructor(grpcURL: string, useNewProtocolBuffers: boolean = false) {
     var defaultXpringClient: XpringClientDecorator = LegacyDefaultXpringClient.defaultXpringClientWithEndpoint(
-      grpcURL
-    );
+      grpcURL,
+    )
     if (useNewProtocolBuffers) {
       defaultXpringClient = DefaultXpringClient.defaultXpringClientWithEndpoint(
-        grpcURL
-      );
+        grpcURL,
+      )
     }
-=======
-  public constructor(grpcURL: string) {
-    const defaultXpringClient = LegacyDefaultXpringClient.defaultXpringClientWithEndpoint(
-      grpcURL,
-    )
->>>>>>> 87f065ae
 
     this.decoratedClient = new ReliableSubmissionXpringClient(
       defaultXpringClient,
