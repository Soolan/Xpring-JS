<<<<<<< HEAD
import { Wallet } from "xpring-common-js";
import { XpringClientDecorator } from "./xpring-client-decorator";
import LegacyDefaultXpringClient from "./legacy/legacy-default-xpring-client";
import TransactionStatus from "./transaction-status";
import ReliableSubmissionXpringClient from "./reliable-submission-xpring-client";
import DefaultXpringClient from "./default-xpring-client";

/* global BigInt */
=======
import { Wallet } from 'xpring-common-js'
import { XpringClientDecorator } from './xpring-client-decorator'
import LegacyDefaultXpringClient from './legacy/legacy-default-xpring-client'
import TransactionStatus from './transaction-status'
import ReliableSubmissionXpringClient from './reliable-submission-xpring-client'
import DefaultXpringClient from './default-xpring-client'
>>>>>>> 411056f5

/**
 * XpringClient is a client which interacts with the Xpring platform.
 */
class XpringClient {
  private readonly decoratedClient: XpringClientDecorator

  /**
   * Create a new XpringClient.
   *
   * The XpringClient will use gRPC to communicate with the given endpoint.
   *
   * @param grpcURL The URL of the gRPC instance to connect to.
   * @param useNewProtocolBuffers If `true`, then the new protocol buffer implementation from rippled will be used. Defaults to false.
   */
<<<<<<< HEAD
  public constructor(grpcURL: string, useNewProtocolBuffers: boolean = false) {
    var defaultXpringClient: XpringClientDecorator = LegacyDefaultXpringClient.defaultXpringClientWithEndpoint(
      grpcURL
    );
    if (useNewProtocolBuffers) {
      defaultXpringClient = DefaultXpringClient.defaultXpringClientWithEndpoint(
        grpcURL
      );
    }
=======
  public constructor(grpcURL: string, useNewProtocolBuffers = false) {
    const defaultXpringClient: XpringClientDecorator = useNewProtocolBuffers
      ? DefaultXpringClient.defaultXpringClientWithEndpoint(grpcURL)
      : LegacyDefaultXpringClient.defaultXpringClientWithEndpoint(grpcURL)
>>>>>>> 411056f5

    this.decoratedClient = new ReliableSubmissionXpringClient(
      defaultXpringClient,
    )
  }

  /**
   * Retrieve the balance for the given address.
   *
   * @param address The X-Address to retrieve a balance for.
   * @returns A `BigInt` representing the number of drops of XRP in the account.
   */
  public async getBalance(address: string): Promise<BigInt> {
    return this.decoratedClient.getBalance(address)
  }

  /**
   * Retrieve the transaction status for a given transaction hash.
   *
   * @param transactionHash The hash of the transaction.
   * @returns The status of the given transaction.
   */
  public async getTransactionStatus(
    transactionHash: string,
  ): Promise<TransactionStatus> {
    return this.decoratedClient.getTransactionStatus(transactionHash)
  }

  /**
   * Send the given amount of XRP from the source wallet to the destination address.
   *
   * @param drops A `BigInt`, number or numeric string representing the number of drops to send.
   * @param destination A destination address to send the drops to.
   * @param sender The wallet that XRP will be sent from and which will sign the request.
   * @returns A promise which resolves to a string representing the hash of the submitted transaction.
   */
  public async send(
    amount: BigInt | number | string,
    destination: string,
    sender: Wallet,
  ): Promise<string> {
    return this.decoratedClient.send(amount, destination, sender)
  }
}

export default XpringClient<|MERGE_RESOLUTION|>--- conflicted
+++ resolved
@@ -1,20 +1,9 @@
-<<<<<<< HEAD
-import { Wallet } from "xpring-common-js";
-import { XpringClientDecorator } from "./xpring-client-decorator";
-import LegacyDefaultXpringClient from "./legacy/legacy-default-xpring-client";
-import TransactionStatus from "./transaction-status";
-import ReliableSubmissionXpringClient from "./reliable-submission-xpring-client";
-import DefaultXpringClient from "./default-xpring-client";
-
-/* global BigInt */
-=======
 import { Wallet } from 'xpring-common-js'
 import { XpringClientDecorator } from './xpring-client-decorator'
 import LegacyDefaultXpringClient from './legacy/legacy-default-xpring-client'
 import TransactionStatus from './transaction-status'
 import ReliableSubmissionXpringClient from './reliable-submission-xpring-client'
 import DefaultXpringClient from './default-xpring-client'
->>>>>>> 411056f5
 
 /**
  * XpringClient is a client which interacts with the Xpring platform.
@@ -30,22 +19,10 @@
    * @param grpcURL The URL of the gRPC instance to connect to.
    * @param useNewProtocolBuffers If `true`, then the new protocol buffer implementation from rippled will be used. Defaults to false.
    */
-<<<<<<< HEAD
-  public constructor(grpcURL: string, useNewProtocolBuffers: boolean = false) {
-    var defaultXpringClient: XpringClientDecorator = LegacyDefaultXpringClient.defaultXpringClientWithEndpoint(
-      grpcURL
-    );
-    if (useNewProtocolBuffers) {
-      defaultXpringClient = DefaultXpringClient.defaultXpringClientWithEndpoint(
-        grpcURL
-      );
-    }
-=======
   public constructor(grpcURL: string, useNewProtocolBuffers = false) {
     const defaultXpringClient: XpringClientDecorator = useNewProtocolBuffers
       ? DefaultXpringClient.defaultXpringClientWithEndpoint(grpcURL)
       : LegacyDefaultXpringClient.defaultXpringClientWithEndpoint(grpcURL)
->>>>>>> 411056f5
 
     this.decoratedClient = new ReliableSubmissionXpringClient(
       defaultXpringClient,
