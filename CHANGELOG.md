--- conflicted
+++ resolved
@@ -30,12 +30,6 @@
 - `PayIDErrorType` is deprecated. Use `PayIdErrorType` instead.
 - `XRPayIDClientInterface` replaces the now deprecated `XrpPayIdClientInterface`.
 - `XRPPayIDClient` replaces the now deprecated `XrpPayIdClient`.
-<<<<<<< HEAD
-
-#### Deprecated
-
-=======
->>>>>>> 00764eee
 - `XRPTransaction.account` and `XRPTransaction.sourceTag` are deprecated.
   Please use the X-address encoded field `sourceXAddress` instead.
 - `XRPPayment.destination` and `XRPPayment.destinationTag` are deprecated.
