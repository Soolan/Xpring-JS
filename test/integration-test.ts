--- conflicted
+++ resolved
@@ -16,71 +16,38 @@
 const transactionHash =
   '9A88C8548E03958FD97AF44AE5A8668896D195A70CF3FF3CB8E57096AA717135'
 
-<<<<<<< HEAD
 // A XpringClient that makes requests. Uses the legacy protocol buffer implementation.
-const legacyGRPCURL = "grpc.xpring.tech:80";
-const legacyXpringClient = new XpringClient(legacyGRPCURL);
-=======
-// The XpringClient that makes requests
-const grpcURL = 'grpc.xpring.tech:80'
-const xpringClient = new XpringClient(grpcURL)
->>>>>>> 87f065ae
+const legacyGRPCURL = 'grpc.xpring.tech:80'
+const legacyXpringClient = new XpringClient(legacyGRPCURL)
 
 // Some amount of XRP to send.
 const amount = BigInt('1')
 
-<<<<<<< HEAD
-describe("Xpring JS Integration Tests", function(): void {
-  it("Get Account Balance - Legacy Shim", async function(): Promise<void> {
-    this.timeout(timeoutMs);
-
-    const balance = await legacyXpringClient.getBalance(recipientAddress);
-    assert.exists(balance);
-  });
-
-  it("Get Transaction Status - Legacy Shim", async function(): Promise<void> {
-    this.timeout(timeoutMs);
-
-    const transactionStatus = await legacyXpringClient.getTransactionStatus(
-      transactionHash
-    );
-    assert.deepEqual(transactionStatus, TransactionStatus.Succeeded);
-  });
-
-  it("Send XRP - Legacy Shim", async function(): Promise<void> {
-    this.timeout(timeoutMs);
-
-    const result = await legacyXpringClient.send(
-      amount,
-      recipientAddress,
-      wallet
-    );
-    assert.exists(result);
-  });
-});
-=======
 describe('Xpring JS Integration Tests', function(): void {
-  it('Get Account Balance', async function() {
+  it('Get Account Balance - Legacy Shim', async function(): Promise<void> {
     this.timeout(timeoutMs)
 
-    const balance = await xpringClient.getBalance(recipientAddress)
+    const balance = await legacyXpringClient.getBalance(recipientAddress)
     assert.exists(balance)
   })
 
-  it('Get Transaction Status', async function() {
+  it('Get Transaction Status - Legacy Shim', async function(): Promise<void> {
     this.timeout(timeoutMs)
 
-    const transactionStatus = await xpringClient.getTransactionStatus(
+    const transactionStatus = await legacyXpringClient.getTransactionStatus(
       transactionHash,
     )
     assert.deepEqual(transactionStatus, TransactionStatus.Succeeded)
   })
 
-  it('Send XRP', async function() {
+  it('Send XRP - Legacy Shim', async function(): Promise<void> {
     this.timeout(timeoutMs)
 
-    const result = await xpringClient.send(amount, recipientAddress, wallet)
+    const result = await legacyXpringClient.send(
+      amount,
+      recipientAddress,
+      wallet,
+    )
     assert.exists(result)
   })
-})
->>>>>>> 87f065ae
+})