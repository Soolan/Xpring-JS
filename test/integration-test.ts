import { Wallet } from 'xpring-common-js'
import { assert } from 'chai'
import XpringClient from '../src/xpring-client'
import TransactionStatus from '../src/transaction-status'

// A timeout for these tests.
const timeoutMs = 60 * 1000 // 1 minute

// An address on TestNet that has a balance.
const recipientAddress = 'X7cBcY4bdTTzk3LHmrKAK6GyrirkXfLHGFxzke5zTmYMfw4'

// A wallet with some balance on TestNet.
const wallet = Wallet.generateWalletFromSeed('snYP7oArxKepd3GPDcrjMsJYiJeJB')!

// A hash of a successfully validated transaction.
const transactionHash =
  '9A88C8548E03958FD97AF44AE5A8668896D195A70CF3FF3CB8E57096AA717135'

<<<<<<< HEAD
// The XpringClient that makes requests
const grpcURL = 'https://grpchttp.xpring.io'
const xpringClient = new XpringClient(grpcURL)
=======
// A XpringClient that makes requests. Uses the legacy protocol buffer implementation.
const legacyGRPCURL = 'grpc.xpring.tech:80'
const legacyXpringClient = new XpringClient(legacyGRPCURL)
>>>>>>> 411056f5

// Some amount of XRP to send.
const amount = BigInt('1')

describe('Xpring JS Integration Tests', function(): void {
  it('Get Account Balance - Legacy Shim', async function(): Promise<void> {
    this.timeout(timeoutMs)

    const balance = await legacyXpringClient.getBalance(recipientAddress)
    assert.exists(balance)
  })

  it('Get Transaction Status - Legacy Shim', async function(): Promise<void> {
    this.timeout(timeoutMs)

    const transactionStatus = await legacyXpringClient.getTransactionStatus(
      transactionHash,
    )
    assert.deepEqual(transactionStatus, TransactionStatus.Succeeded)
  })

  it('Send XRP - Legacy Shim', async function(): Promise<void> {
    this.timeout(timeoutMs)

    const result = await legacyXpringClient.send(
      amount,
      recipientAddress,
      wallet,
    )
    assert.exists(result)
  })
})<|MERGE_RESOLUTION|>--- conflicted
+++ resolved
@@ -16,15 +16,9 @@
 const transactionHash =
   '9A88C8548E03958FD97AF44AE5A8668896D195A70CF3FF3CB8E57096AA717135'
 
-<<<<<<< HEAD
-// The XpringClient that makes requests
-const grpcURL = 'https://grpchttp.xpring.io'
-const xpringClient = new XpringClient(grpcURL)
-=======
 // A XpringClient that makes requests. Uses the legacy protocol buffer implementation.
-const legacyGRPCURL = 'grpc.xpring.tech:80'
+const legacyGRPCURL = 'https://grpchttp.xpring.io'
 const legacyXpringClient = new XpringClient(legacyGRPCURL)
->>>>>>> 411056f5
 
 // Some amount of XRP to send.
 const amount = BigInt('1')
