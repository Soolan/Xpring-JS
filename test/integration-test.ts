--- conflicted
+++ resolved
@@ -16,31 +16,24 @@
 const transactionHash =
   '9A88C8548E03958FD97AF44AE5A8668896D195A70CF3FF3CB8E57096AA717135'
 
-<<<<<<< HEAD
 // A XpringClient that makes requests. Uses the legacy protocol buffer implementation.
-const legacyGRPCURL = "grpc.xpring.tech:80";
-const legacyXpringClient = new XpringClient(legacyGRPCURL);
+const legacyGRPCURL = 'grpc.xpring.tech:80'
+const legacyXpringClient = new XpringClient(legacyGRPCURL)
 
 // A XpringClient that makes requests. Uses rippled's gRPC implementation.
-const rippledURL = "10.30.97.98:50051";
-const xpringClient = new XpringClient(rippledURL);
-=======
-// The XpringClient that makes requests
-const grpcURL = 'grpc.xpring.tech:80'
-const xpringClient = new XpringClient(grpcURL)
->>>>>>> 87f065ae
+const rippledURL = '10.30.97.98:50051'
+const xpringClient = new XpringClient(rippledURL)
 
 // Some amount of XRP to send.
 const amount = BigInt('1')
 
-<<<<<<< HEAD
-describe("Xpring JS Integration Tests", function(): void {
-  it("Get Account Balance - Legacy Shim", async function(): Promise<void> {
-    this.timeout(timeoutMs);
+describe('Xpring JS Integration Tests', function(): void {
+  it('Get Account Balance - Legacy Shim', async function(): Promise<void> {
+    this.timeout(timeoutMs)
 
-    const balance = await legacyXpringClient.getBalance(recipientAddress);
-    assert.exists(balance);
-  });
+    const balance = await legacyXpringClient.getBalance(recipientAddress)
+    assert.exists(balance)
+  })
 
   // it("Get Account Balance - rippled", async function(): Promise<void> {
   //   this.timeout(timeoutMs);
@@ -49,14 +42,14 @@
   //   assert.exists(balance);
   // });
 
-  it("Get Transaction Status - Legacy Shim", async function(): Promise<void> {
-    this.timeout(timeoutMs);
+  it('Get Transaction Status - Legacy Shim', async function(): Promise<void> {
+    this.timeout(timeoutMs)
 
     const transactionStatus = await legacyXpringClient.getTransactionStatus(
-      transactionHash
-    );
-    assert.deepEqual(transactionStatus, TransactionStatus.Succeeded);
-  });
+      transactionHash,
+    )
+    assert.deepEqual(transactionStatus, TransactionStatus.Succeeded)
+  })
 
   // it("Get Transaction Status - rippled", async function(): Promise<void> {
   //   this.timeout(timeoutMs);
@@ -67,40 +60,14 @@
   //   assert.deepEqual(transactionStatus, TransactionStatus.Succeeded);
   // });
 
-  it("Send XRP - Legacy Shim", async function(): Promise<void> {
-    this.timeout(timeoutMs);
+  it('Send XRP - Legacy Shim', async function(): Promise<void> {
+    this.timeout(timeoutMs)
 
     const result = await legacyXpringClient.send(
       amount,
       recipientAddress,
-      wallet
-    );
-    assert.exists(result);
-  });
-});
-=======
-describe('Xpring JS Integration Tests', function(): void {
-  it('Get Account Balance', async function() {
-    this.timeout(timeoutMs)
-
-    const balance = await xpringClient.getBalance(recipientAddress)
-    assert.exists(balance)
-  })
-
-  it('Get Transaction Status', async function() {
-    this.timeout(timeoutMs)
-
-    const transactionStatus = await xpringClient.getTransactionStatus(
-      transactionHash,
+      wallet,
     )
-    assert.deepEqual(transactionStatus, TransactionStatus.Succeeded)
-  })
-
-  it('Send XRP', async function() {
-    this.timeout(timeoutMs)
-
-    const result = await xpringClient.send(amount, recipientAddress, wallet)
     assert.exists(result)
   })
-})
->>>>>>> 87f065ae
+})