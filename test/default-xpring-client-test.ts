import chai, { assert } from 'chai'

import chaiString from 'chai-string'
import DefaultXpringClient, {
  XpringClientErrorMessages,
} from '../src/default-xpring-client'
import {
  FakeNetworkClient,
<<<<<<< HEAD
  FakeNetworkClientResponses,
} from './fakes/fake-network-client'
import 'mocha'
import { GetTxResponse } from '../generated/rpc/v1/tx_pb'
import { TransactionResult, Meta } from '../generated/rpc/v1/meta_pb'
import TransactionStatus from '../src/transaction-status'
=======
  FakeNetworkClientResponses
} from "./fakes/fake-network-client";
import "mocha";
>>>>>>> 39daa37a

/* eslint-disable @typescript-eslint/no-non-null-assertion */

const testAddress = 'X76YZJgkFzdSLZQTa7UzVSs34tFgyV2P16S3bvC8AWpmwdH'

const testAddress = 'X76YZJgkFzdSLZQTa7UzVSs34tFgyV2P16S3bvC8AWpmwdH'

<<<<<<< HEAD
const transactionStatusCodeSuccess = 'tesSUCCESS'
const transactionStatusCodeFailure = 'tecFAILURE'

const transactionHash = 'DEADBEEF'

const fakeSucceedingNetworkClient = new FakeNetworkClient()
=======
const fakeSucceedingNetworkClient = new FakeNetworkClient();
>>>>>>> 39daa37a
const fakeErroringNetworkClient = new FakeNetworkClient(
  FakeNetworkClientResponses.defaultErrorResponses,
)

<<<<<<< HEAD
/**
 * Convenience function which allows construction of `getTxResponse` objects.
 *
 * @param validated Whether the txResponse is validated.
 * @param resultCode The result code.
 */
function makeGetTxResponse(
  validated: boolean,
  resultCode: string,
): GetTxResponse {
  const transactionResult = new TransactionResult()
  transactionResult.setResult(resultCode)

  const meta = new Meta()
  meta.setTransactionResult(transactionResult)

  const getTxResponse = new GetTxResponse()
  getTxResponse.setMeta(meta)
  getTxResponse.setValidated(validated)

  return getTxResponse
}

describe('Default Xpring Client', function(): void {
  it('Get Account Balance - successful response', async function(): Promise<
=======
describe("Default Xpring Client", function(): void {
  /* eslint-disable @typescript-eslint/indent */
  it("Get Account Balance - successful response", async function(): Promise<
>>>>>>> 39daa37a
    void
  > {
    /* eslint-enable @typescript-eslint/indent */
    // GIVEN a LegacyDefaultXpringClient.
    const xpringClient = new DefaultXpringClient(fakeSucceedingNetworkClient)

    // WHEN the balance for an account is requested.
    const balance = await xpringClient.getBalance(testAddress)

    // THEN the balance is returned.
    assert.exists(balance)
  })

  it('Get Account Balance - classic address', function(done): void {
    // GIVEN a XpringClient and a classic address
    const xpringClient = new DefaultXpringClient(fakeSucceedingNetworkClient)
    const classicAddress = 'rsegqrgSP8XmhCYwL9enkZ9BNDNawfPZnn'

    // WHEN the balance for an account is requested THEN an error to use X-Addresses is thrown.
    xpringClient.getBalance(classicAddress).catch((error) => {
      assert.typeOf(error, 'Error')
      assert.equal(error.message, XpringClientErrorMessages.xAddressRequired)
      done()
    })
  })

  it('Get Account Balance - error', function(done): void {
    // GIVEN a XpringClient which wraps an erroring network client.
    const xpringClient = new DefaultXpringClient(fakeErroringNetworkClient)

    // WHEN a balance is requested THEN an error is propagated.
    xpringClient.getBalance(testAddress).catch((error) => {
      assert.typeOf(error, 'Error')
      assert.equal(error, FakeNetworkClientResponses.defaultError)
      done()
    })
  })

  it('Get Account Balance - malformed response, no balance', function(done): void {
    // GIVEN a XpringClient which wraps a network client with a malformed response.
    const accountInfoResponse = FakeNetworkClientResponses.defaultAccountInfoResponse()
    accountInfoResponse.getAccountData()!.setBalance(undefined)
    const fakeNetworkClientResponses = new FakeNetworkClientResponses(
      accountInfoResponse,
    )
    const fakeNetworkClient = new FakeNetworkClient(fakeNetworkClientResponses)
    const xpringClient = new DefaultXpringClient(fakeNetworkClient)

    // WHEN a balance is requested THEN an error is propagated.
<<<<<<< HEAD
    xpringClient.getBalance(testAddress).catch((error) => {
      assert.typeOf(error, 'Error')
      assert.equal(error.message, XpringClientErrorMessages.malformedResponse)
      done()
    })
  })

  it('Get Transaction Status - Unvalidated Transaction and Failure Code', async function(): Promise<
    void
  > {
    // GIVEN a XpringClient which will return an unvalidated transaction with a failure code.
    const transactionStatusResponse = makeGetTxResponse(
      false,
      transactionStatusCodeFailure,
    )
    const transactionStatusResponses = new FakeNetworkClientResponses(
      FakeNetworkClientResponses.defaultAccountInfoResponse(),
      FakeNetworkClientResponses.defaultFeeResponse(),
      FakeNetworkClientResponses.defaultSubmitTransactionResponse(),
      transactionStatusResponse,
    )
    const fakeNetworkClient = new FakeNetworkClient(transactionStatusResponses)
    const xpringClient = new DefaultXpringClient(fakeNetworkClient)

    // WHEN the transaction status is retrieved.
    const transactionStatus = await xpringClient.getTransactionStatus(
      transactionHash,
    )

    // THEN the status is pending.
    assert.deepEqual(transactionStatus, TransactionStatus.Pending)
  })

  it('Get Transaction Status - Unvalidated Transaction and Success Code', async function(): Promise<
    void
  > {
    // GIVEN a XpringClient which will return an unvalidated transaction with a success code.
    const transactionStatusResponse = makeGetTxResponse(
      false,
      transactionStatusCodeSuccess,
    )
    const transactionStatusResponses = new FakeNetworkClientResponses(
      FakeNetworkClientResponses.defaultAccountInfoResponse(),
      FakeNetworkClientResponses.defaultFeeResponse(),
      FakeNetworkClientResponses.defaultSubmitTransactionResponse(),
      transactionStatusResponse,
    )
    const fakeNetworkClient = new FakeNetworkClient(transactionStatusResponses)
    const xpringClient = new DefaultXpringClient(fakeNetworkClient)

    // WHEN the transaction status is retrieved.
    const transactionStatus = await xpringClient.getTransactionStatus(
      transactionHash,
    )

    // THEN the status is pending.
    assert.deepEqual(transactionStatus, TransactionStatus.Pending)
  })

  it('Get Transaction Status - Validated Transaction and Failure Code', async function(): Promise<
    void
  > {
    // GIVEN a XpringClient which will return an validated transaction with a failure code.
    const transactionStatusResponse = makeGetTxResponse(
      true,
      transactionStatusCodeFailure,
    )
    const transactionStatusResponses = new FakeNetworkClientResponses(
      FakeNetworkClientResponses.defaultAccountInfoResponse(),
      FakeNetworkClientResponses.defaultFeeResponse(),
      FakeNetworkClientResponses.defaultSubmitTransactionResponse(),
      transactionStatusResponse,
    )
    const fakeNetworkClient = new FakeNetworkClient(transactionStatusResponses)
    const xpringClient = new DefaultXpringClient(fakeNetworkClient)

    // WHEN the transaction status is retrieved.
    const transactionStatus = await xpringClient.getTransactionStatus(
      transactionHash,
    )

    // THEN the status is failed.
    assert.deepEqual(transactionStatus, TransactionStatus.Failed)
  })

  it('Get Transaction Status - Validated Transaction and Success Code', async function(): Promise<
    void
  > {
    // GIVEN a XpringClient which will return an validated transaction with a success code.
    const transactionStatusResponse = makeGetTxResponse(
      true,
      transactionStatusCodeSuccess,
    )
    const transactionStatusResponses = new FakeNetworkClientResponses(
      FakeNetworkClientResponses.defaultAccountInfoResponse(),
      FakeNetworkClientResponses.defaultFeeResponse(),
      FakeNetworkClientResponses.defaultSubmitTransactionResponse(),
      transactionStatusResponse,
    )
    const fakeNetworkClient = new FakeNetworkClient(transactionStatusResponses)
    const xpringClient = new DefaultXpringClient(fakeNetworkClient)

    // WHEN the transaction status is retrieved.
    const transactionStatus = await xpringClient.getTransactionStatus(
      transactionHash,
    )

    // THEN the status is succeeded.
    assert.deepEqual(transactionStatus, TransactionStatus.Succeeded)
  })

  it('Get Transaction Status - Node Error', function(done): void {
    // GIVEN a XpringClient which will error when a transaction status is requested.
    const transactionStatusResponses = new FakeNetworkClientResponses(
      FakeNetworkClientResponses.defaultAccountInfoResponse(),
      FakeNetworkClientResponses.defaultFeeResponse(),
      FakeNetworkClientResponses.defaultSubmitTransactionResponse(),
      FakeNetworkClientResponses.defaultError,
    )
    const fakeNetworkClient = new FakeNetworkClient(transactionStatusResponses)
    const xpringClient = new DefaultXpringClient(fakeNetworkClient)

    // WHEN the transaction status is retrieved THEN an error is thrown.
    xpringClient.getTransactionStatus(transactionHash).catch((error) => {
      assert.typeOf(error, 'Error')
      assert.equal(
        error.message,
        FakeNetworkClientResponses.defaultError.message,
      )
      done()
    })
  })
})
=======
    xpringClient.getBalance(testAddress).catch(error => {
      assert.typeOf(error, "Error");
      assert.equal(error.message, XpringClientErrorMessages.malformedResponse);
      done();
    });
  });
});
>>>>>>> 39daa37a
<|MERGE_RESOLUTION|>--- conflicted
+++ resolved
@@ -6,18 +6,12 @@
 } from '../src/default-xpring-client'
 import {
   FakeNetworkClient,
-<<<<<<< HEAD
   FakeNetworkClientResponses,
 } from './fakes/fake-network-client'
 import 'mocha'
 import { GetTxResponse } from '../generated/rpc/v1/tx_pb'
 import { TransactionResult, Meta } from '../generated/rpc/v1/meta_pb'
 import TransactionStatus from '../src/transaction-status'
-=======
-  FakeNetworkClientResponses
-} from "./fakes/fake-network-client";
-import "mocha";
->>>>>>> 39daa37a
 
 /* eslint-disable @typescript-eslint/no-non-null-assertion */
 
@@ -25,21 +19,16 @@
 
 const testAddress = 'X76YZJgkFzdSLZQTa7UzVSs34tFgyV2P16S3bvC8AWpmwdH'
 
-<<<<<<< HEAD
 const transactionStatusCodeSuccess = 'tesSUCCESS'
 const transactionStatusCodeFailure = 'tecFAILURE'
 
 const transactionHash = 'DEADBEEF'
 
 const fakeSucceedingNetworkClient = new FakeNetworkClient()
-=======
-const fakeSucceedingNetworkClient = new FakeNetworkClient();
->>>>>>> 39daa37a
 const fakeErroringNetworkClient = new FakeNetworkClient(
   FakeNetworkClientResponses.defaultErrorResponses,
 )
 
-<<<<<<< HEAD
 /**
  * Convenience function which allows construction of `getTxResponse` objects.
  *
@@ -65,11 +54,6 @@
 
 describe('Default Xpring Client', function(): void {
   it('Get Account Balance - successful response', async function(): Promise<
-=======
-describe("Default Xpring Client", function(): void {
-  /* eslint-disable @typescript-eslint/indent */
-  it("Get Account Balance - successful response", async function(): Promise<
->>>>>>> 39daa37a
     void
   > {
     /* eslint-enable @typescript-eslint/indent */
@@ -119,7 +103,6 @@
     const xpringClient = new DefaultXpringClient(fakeNetworkClient)
 
     // WHEN a balance is requested THEN an error is propagated.
-<<<<<<< HEAD
     xpringClient.getBalance(testAddress).catch((error) => {
       assert.typeOf(error, 'Error')
       assert.equal(error.message, XpringClientErrorMessages.malformedResponse)
@@ -252,13 +235,4 @@
       done()
     })
   })
-})
-=======
-    xpringClient.getBalance(testAddress).catch(error => {
-      assert.typeOf(error, "Error");
-      assert.equal(error.message, XpringClientErrorMessages.malformedResponse);
-      done();
-    });
-  });
-});
->>>>>>> 39daa37a
+})