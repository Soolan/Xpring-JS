<<<<<<< HEAD
=======
import { TransactionStatus as RawTransactionStatus } from 'xpring-common-js'
import { BigInteger } from 'big-integer'
>>>>>>> 8aebf128
import { XpringClientDecorator } from '../../src/xpring-client-decorator'
import TransactionStatus from '../../src/transaction-status'
import { Wallet } from '../../src/index'
import RawTransactionStatus from '../../src/raw-transaction-status'

class FakeXpringClient implements XpringClientDecorator {
  public constructor(
    public getBalanceValue: BigInteger,
    public getTransactionStatusValue: TransactionStatus,
    public sendValue: string,
    public getLastValidatedLedgerSequenceValue: number,
    public getRawTransactionStatusValue: RawTransactionStatus,
  ) {}

  public async getBalance(_address: string): Promise<BigInteger> {
    return Promise.resolve(this.getBalanceValue)
  }

  public async getTransactionStatus(
    _transactionHash: string,
  ): Promise<TransactionStatus> {
    return Promise.resolve(this.getTransactionStatusValue)
  }

  public async send(
    _amount: BigInteger | number | string,
    _destination: string,
    _sender: Wallet,
  ): Promise<string> {
    return Promise.resolve(this.sendValue)
  }

  public async getLastValidatedLedgerSequence(): Promise<number> {
    return Promise.resolve(this.getLastValidatedLedgerSequenceValue)
  }

  public async getRawTransactionStatus(
    _transactionHash: string,
  ): Promise<RawTransactionStatus> {
    return Promise.resolve(this.getRawTransactionStatusValue)
  }
}

export default FakeXpringClient<|MERGE_RESOLUTION|>--- conflicted
+++ resolved
@@ -1,8 +1,4 @@
-<<<<<<< HEAD
-=======
-import { TransactionStatus as RawTransactionStatus } from 'xpring-common-js'
 import { BigInteger } from 'big-integer'
->>>>>>> 8aebf128
 import { XpringClientDecorator } from '../../src/xpring-client-decorator'
 import TransactionStatus from '../../src/transaction-status'
 import { Wallet } from '../../src/index'
