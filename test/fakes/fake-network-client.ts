import { NetworkClient } from '../../src/network-client'
import {
  GetAccountInfoRequest,
  GetAccountInfoResponse,
} from '../../generated/rpc/v1/account_info_pb'
import { GetFeeRequest, GetFeeResponse } from '../../generated/rpc/v1/fee_pb'
import { GetTxRequest, GetTxResponse } from '../../generated/rpc/v1/tx_pb'
import {
  SubmitTransactionRequest,
<<<<<<< HEAD
  SubmitTransactionResponse
} from "../../generated/rpc/v1/submit_pb";
import { AccountRoot } from "../../generated/rpc/v1/ledger_objects_pb";
import { XRPDropsAmount } from "../../generated/rpc/v1/amount_pb";
import { AccountInfo } from "xpring-common-js";
import { Meta, TransactionResult } from "../../generated/rpc/v1/meta_pb";
=======
  SubmitTransactionResponse,
} from '../../generated/rpc/v1/submit_pb'
import { AccountRoot } from '../../generated/rpc/v1/ledger_objects_pb'
import { XRPDropsAmount } from '../../generated/rpc/v1/amount_pb'
>>>>>>> 87f065ae

/**
 * A response for a request to retrieve type T. Either an instance of T, or an error.
 */
type Response<T> = T | Error

/**
 * A list of responses the fake network client will give.
 */
export class FakeNetworkClientResponses {
  /**
   * A default error.
   */
  public static defaultError = new Error('fake network client failure')

  /**
   * A default set of responses that will always succeed.
   */
  public static defaultSuccessfulResponses = new FakeNetworkClientResponses()

  /**
   * A default set of responses that will always fail.
   */
  public static defaultErrorResponses = new FakeNetworkClientResponses(
    FakeNetworkClientResponses.defaultError,
    FakeNetworkClientResponses.defaultError,
    FakeNetworkClientResponses.defaultError,
    FakeNetworkClientResponses.defaultError,
  )

  /**
   * Construct a new set of responses.
   *
   * @param getAccountInfoResponse The response or error that will be returned from the getAccountInfo request. Default is the default account info response.
   * @param getFeeResponse The response or error that will be returned from the getFee request. Defaults to the default fee response.
   * @param submitTransactionResponse The response or error that will be returned from the submitTransaction request. Defaults to the default submit transaction response.
   * @param getTxResponse The response or error that will be returned from the getTransactionStatus request. Defaults to the default transaction status response.
   */
  public constructor(
    public readonly getAccountInfoResponse: Response<
      GetAccountInfoResponse
    > = FakeNetworkClientResponses.defaultAccountInfoResponse(),
    public readonly getFeeResponse: Response<
      GetFeeResponse
    > = FakeNetworkClientResponses.defaultFeeResponse(),
    public readonly submitransactionResponse: Response<
      SubmitTransactionResponse
    > = FakeNetworkClientResponses.defaultSubmitTransactionResponse(),
    public readonly getTransactionStatusResponse: Response<
      GetTxResponse
    > = FakeNetworkClientResponses.defaultGetTxResponse(),
  ) {}

  /**
   * Construct a default AccountInfoResponse.
   */
  public static defaultAccountInfoResponse(): GetAccountInfoResponse {
    const balance = new XRPDropsAmount()
    balance.setDrops(10)

    const accountRoot = new AccountRoot()
    accountRoot.setBalance(balance)

    const accountInfo = new GetAccountInfoResponse()
    accountInfo.setAccountData(accountRoot)

    return accountInfo
  }

  /**
   * Construct a default FeeResponse.
   */
  public static defaultFeeResponse(): GetFeeResponse {
    return new GetFeeResponse()
  }

  /**
   * Construct a default SubmitTransactionResponse.
   */
  public static defaultSubmitTransactionResponse(): SubmitTransactionResponse {
    return new SubmitTransactionResponse()
  }

  /**
   * Construct a default getTx response.
   */
  public static defaultGetTxResponse(): GetTxResponse {
<<<<<<< HEAD
    const transactionResult = new TransactionResult();
    transactionResult.setResult("tesSUCCESS");

    const meta = new Meta();
    meta.setTransactionResult(transactionResult);


    const response = new GetTxResponse();
    response.setValidated(true);
    response.setMeta(meta);

    return response;
=======
    return new GetTxResponse()
>>>>>>> 87f065ae
  }
}

/**
 * A fake network client which stubs network interaction.
 */
export class FakeNetworkClient implements NetworkClient {
  public constructor(
    private readonly responses: FakeNetworkClientResponses = FakeNetworkClientResponses.defaultSuccessfulResponses,
  ) {}

  getAccountInfo(
    _accountInfoRequest: GetAccountInfoRequest,
  ): Promise<GetAccountInfoResponse> {
    const accountInfoResponse = this.responses.getAccountInfoResponse
    if (accountInfoResponse instanceof Error) {
      return Promise.reject(accountInfoResponse)
    }

    return Promise.resolve(accountInfoResponse)
  }

  getFee(_feeRequest: GetFeeRequest): Promise<GetFeeResponse> {
    const feeResponse = this.responses.getFeeResponse
    if (feeResponse instanceof Error) {
      return Promise.reject(feeResponse)
    }

    return Promise.resolve(feeResponse)
  }

  submitTransaction(
    _submitSignedTransactionRequest: SubmitTransactionRequest,
  ): Promise<SubmitTransactionResponse> {
    const submitTransactionResponse = this.responses.submitransactionResponse
    if (submitTransactionResponse instanceof Error) {
      return Promise.reject(submitTransactionResponse)
    }

    return Promise.resolve(submitTransactionResponse)
  }

  getTx(_getTransactionStatusRequest: GetTxRequest): Promise<GetTxResponse> {
    const transactionStatusResponse = this.responses
      .getTransactionStatusResponse
    if (transactionStatusResponse instanceof Error) {
      return Promise.reject(transactionStatusResponse)
    }

    return Promise.resolve(transactionStatusResponse)
  }
}<|MERGE_RESOLUTION|>--- conflicted
+++ resolved
@@ -7,19 +7,12 @@
 import { GetTxRequest, GetTxResponse } from '../../generated/rpc/v1/tx_pb'
 import {
   SubmitTransactionRequest,
-<<<<<<< HEAD
-  SubmitTransactionResponse
-} from "../../generated/rpc/v1/submit_pb";
-import { AccountRoot } from "../../generated/rpc/v1/ledger_objects_pb";
-import { XRPDropsAmount } from "../../generated/rpc/v1/amount_pb";
-import { AccountInfo } from "xpring-common-js";
-import { Meta, TransactionResult } from "../../generated/rpc/v1/meta_pb";
-=======
   SubmitTransactionResponse,
 } from '../../generated/rpc/v1/submit_pb'
 import { AccountRoot } from '../../generated/rpc/v1/ledger_objects_pb'
 import { XRPDropsAmount } from '../../generated/rpc/v1/amount_pb'
->>>>>>> 87f065ae
+import { AccountInfo } from 'xpring-common-js'
+import { Meta, TransactionResult } from '../../generated/rpc/v1/meta_pb'
 
 /**
  * A response for a request to retrieve type T. Either an instance of T, or an error.
@@ -107,22 +100,17 @@
    * Construct a default getTx response.
    */
   public static defaultGetTxResponse(): GetTxResponse {
-<<<<<<< HEAD
-    const transactionResult = new TransactionResult();
-    transactionResult.setResult("tesSUCCESS");
+    const transactionResult = new TransactionResult()
+    transactionResult.setResult('tesSUCCESS')
 
-    const meta = new Meta();
-    meta.setTransactionResult(transactionResult);
+    const meta = new Meta()
+    meta.setTransactionResult(transactionResult)
 
+    const response = new GetTxResponse()
+    response.setValidated(true)
+    response.setMeta(meta)
 
-    const response = new GetTxResponse();
-    response.setValidated(true);
-    response.setMeta(meta);
-
-    return response;
-=======
-    return new GetTxResponse()
->>>>>>> 87f065ae
+    return response
   }
 }
 
