--- conflicted
+++ resolved
@@ -11,16 +11,10 @@
 import {
   SubmitTransactionRequest,
   SubmitTransactionResponse,
-<<<<<<< HEAD
 } from '../../src/generated/rpc/v1/submit_pb'
 import { AccountRoot } from '../../src/generated/rpc/v1/ledger_objects_pb'
 import { XRPDropsAmount } from '../../src/generated/rpc/v1/amount_pb'
-=======
-} from '../../generated/rpc/v1/submit_pb'
-import { AccountRoot } from '../../generated/rpc/v1/ledger_objects_pb'
-import { XRPDropsAmount } from '../../generated/rpc/v1/amount_pb'
-import { Meta, TransactionResult } from '../../generated/rpc/v1/meta_pb'
->>>>>>> 5d4dd237
+import { Meta, TransactionResult } from '../../src/generated/rpc/v1/meta_pb'
 
 /**
  * A response for a request to retrieve type T. Either an instance of T, or an error.
