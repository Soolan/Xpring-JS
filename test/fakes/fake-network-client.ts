--- conflicted
+++ resolved
@@ -2,7 +2,6 @@
 import {
   GetAccountInfoRequest,
   GetAccountInfoResponse,
-<<<<<<< HEAD
 } from '../../src/generated/rpc/v1/account_info_pb'
 import {
   GetFeeRequest,
@@ -13,17 +12,8 @@
   SubmitTransactionRequest,
   SubmitTransactionResponse,
 } from '../../src/generated/rpc/v1/submit_pb'
-=======
-} from '../../generated/rpc/v1/account_info_pb'
-import { GetFeeRequest, GetFeeResponse } from '../../generated/rpc/v1/fee_pb'
-import { GetTxRequest, GetTxResponse } from '../../generated/rpc/v1/tx_pb'
-import {
-  SubmitTransactionRequest,
-  SubmitTransactionResponse,
-} from '../../generated/rpc/v1/submit_pb'
-import { AccountRoot } from '../../generated/rpc/v1/ledger_objects_pb'
-import { XRPDropsAmount } from '../../generated/rpc/v1/amount_pb'
->>>>>>> 8573018c
+import { AccountRoot } from '../../src/generated/rpc/v1/ledger_objects_pb'
+import { XRPDropsAmount } from '../../src/generated/rpc/v1/amount_pb'
 
 /**
  * A response for a request to retrieve type T. Either an instance of T, or an error.
@@ -81,9 +71,6 @@
    * Construct a default AccountInfoResponse.
    */
   public static defaultAccountInfoResponse(): GetAccountInfoResponse {
-<<<<<<< HEAD
-    return new GetAccountInfoResponse()
-=======
     const balance = new XRPDropsAmount()
     balance.setDrops(10)
 
@@ -94,7 +81,6 @@
     accountInfo.setAccountData(accountRoot)
 
     return accountInfo
->>>>>>> 8573018c
   }
 
   /**
