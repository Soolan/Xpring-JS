--- conflicted
+++ resolved
@@ -29,10 +29,7 @@
           name: "Install dependencies"
           command: |
             sudo npm -g i nyc codecov
-<<<<<<< HEAD
-=======
             npm i
->>>>>>> 9c05bbfe
             npm rebuild
 
       - save_cache:
