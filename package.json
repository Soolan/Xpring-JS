--- conflicted
+++ resolved
@@ -21,13 +21,9 @@
   },
   "homepage": "https://github.com/xpring-eng/Xpring-JS#readme",
   "devDependencies": {
-<<<<<<< HEAD
-    "@types/chai": "4.2.0",
+    "@types/chai": "4.2.4",
     "@types/chai-string": "1.4.2",
     "@types/google-protobuf": "3.7.1",
-=======
-    "@types/chai": "4.2.4",
->>>>>>> 9b6d12b6
     "@types/mocha": "5.2.7",
     "@typescript-eslint/eslint-plugin": "1.13.0",
     "@typescript-eslint/parser": "1.13.0",
@@ -46,14 +42,9 @@
     "mocha-lcov-reporter": "1.3.0",
     "nyc": "14.1.1",
     "prettier": "1.18.2",
-<<<<<<< HEAD
-    "source-map-support": "0.5.13",
+    "source-map-support": "0.5.16",
     "typescript": "3.5.3",
-    "ts-node": "8.3.0",
-=======
-    "source-map-support": "0.5.16",
     "ts-node": "8.4.1",
->>>>>>> 9b6d12b6
     "tslint-config-prettier": "^1.18.0",
     "tslint-config-standard": "^8.0.1",
     "tslint-eslint-rules": "^5.4.0",
