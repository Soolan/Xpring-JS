{
  "name": "xpring-js",
  "version": "1.2.3",
  "description": "XpringJS provides a Javascript based SDK for interacting with the Ripple Ledger.",
  "main": "build/src/index.js",
  "repository": {
    "type": "git",
    "url": "git+https://github.com/xpring-eng/Xpring-JS.git"
  },
  "author": "Keefer Taylor | Xpring Engineering <ktaylor@ripple.com>",
  "license": "MIT",
  "bugs": {
    "url": "https://github.com/xpring-eng/Xpring-JS/issues"
  },
  "scripts": {
    "build": "./scripts/regenerate_protos.sh && tsc -d",
    "clean": "rm -rf ./generated ./dist ./build",
    "pretest": "./scripts/regenerate_protos.sh && tsc",
    "lint": "eslint **/*.ts",
    "lint:fix": "eslint **/*.ts --fix",
    "test": "npm run lint && nyc mocha",
    "prepublishOnly": "npm test && tsc -d"
  },
  "homepage": "https://github.com/xpring-eng/Xpring-JS#readme",
  "devDependencies": {
    "@types/chai": "4.2.7",
    "@types/chai-string": "1.4.2",
    "@types/google-protobuf": "3.7.2",
    "@types/mocha": "5.2.7",
    "@typescript-eslint/eslint-plugin": "1.13.0",
    "@typescript-eslint/parser": "1.13.0",
    "chai": "4.2.0",
    "chai-string": "1.5.0",
    "coveralls": "3.0.9",
    "eslint": "5.16.0",
    "eslint-config-airbnb-base": "14.0.0",
    "eslint-config-prettier": "6.7.0",
    "eslint-plugin-import": "2.19.1",
    "eslint-plugin-mocha": "^6.2.2",
    "eslint-plugin-prettier": "3.1.2",
    "grpc_tools_node_protoc_ts": "2.5.9",
    "mocha": "6.2.2",
    "mocha-lcov-reporter": "1.3.0",
    "nyc": "14.1.1",
    "prettier": "1.19.1",
    "source-map-support": "0.5.16",
    "ts-node": "8.5.4",
    "tslint-config-prettier": "^1.18.0",
    "tslint-config-standard": "^9.0.0",
    "tslint-eslint-rules": "^5.4.0",
    "typescript": "3.5.3",
    "typescript-eslint-parser": "22.0.0"
  },
  "dependencies": {
<<<<<<< HEAD
    "xpring-common-js": "1.1.15"
=======
    "grpc": "^1.24.2",
    "grpc-tools": "^1.8.0",
    "xpring-common-js": "1.1.14"
>>>>>>> 0de0037e
  },
  "nyc": {
    "extension": [
      ".ts",
      ".tsx"
    ],
    "include": [
      "src/**/*.ts"
    ],
    "all": true,
    "check-leaks": true
  }
}<|MERGE_RESOLUTION|>--- conflicted
+++ resolved
@@ -39,6 +39,7 @@
     "eslint-plugin-mocha": "^6.2.2",
     "eslint-plugin-prettier": "3.1.2",
     "grpc_tools_node_protoc_ts": "2.5.9",
+    "grpc-tools": "^1.8.0",
     "mocha": "6.2.2",
     "mocha-lcov-reporter": "1.3.0",
     "nyc": "14.1.1",
@@ -52,13 +53,8 @@
     "typescript-eslint-parser": "22.0.0"
   },
   "dependencies": {
-<<<<<<< HEAD
-    "xpring-common-js": "1.1.15"
-=======
-    "grpc": "^1.24.2",
-    "grpc-tools": "^1.8.0",
-    "xpring-common-js": "1.1.14"
->>>>>>> 0de0037e
+    "xpring-common-js": "1.1.15",
+    "grpc": "^1.24.2"
   },
   "nyc": {
     "extension": [
