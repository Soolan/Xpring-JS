--- conflicted
+++ resolved
@@ -58,16 +58,11 @@
     "typescript-eslint-parser": "22.0.0"
   },
   "dependencies": {
-<<<<<<< HEAD
     "grpc": "^1.24.2",
     "grpc-web": "1.0.7",
     "xhr2": "0.2.0",
-    "xpring-common-js": "^3.0.2"
-=======
-    "grpc": "1.24.2",
-    "xpring-common-js": "2.0.1",
+    "xpring-common-js": "^3.0.2",
     "big-integer": "^1.6.48"
->>>>>>> 8aebf128
   },
   "nyc": {
     "extension": [
